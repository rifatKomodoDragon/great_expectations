--- conflicted
+++ resolved
@@ -52,30 +52,8 @@
     "version": versioneer.get_version(),
     "cmdclass": versioneer.get_cmdclass(),
     "install_requires": required,
-<<<<<<< HEAD
-    "extras_require": {
-        "spark": ["pyspark>=2.3.2"],
-        "sqlalchemy": ["sqlalchemy>=1.3.18"],
-        "airflow": ["apache-airflow[s3]>=1.9.0", "boto3>=1.7.3"],
-        "gcp": [
-            "google-cloud-storage>=1.28.0",
-            "google-cloud-secret-manager>=1.0.0",
-            "sqlalchemy-bigquery>=1.3.0",
-        ],
-        "redshift": ["psycopg2>=2.8"],
-        "s3": ["boto3>=1.14"],
-        "aws_secrets": ["boto3>=1.8.7"],
-        "azure_secrets": ["azure-identity>=1.0.0", "azure-keyvault-secrets>=4.0.0"],
-        "snowflake": ["snowflake-sqlalchemy>=1.2"],
-    },
-    "packages": find_packages(
-        include=["great_expectations*", "integrations*"],
-        exclude=["contrib*", "docs*", "tests*", "examples*"],
-    ),
-=======
     "extras_require": get_extras_require(),
     "packages": find_packages(exclude=["contrib*", "docs*", "tests*", "examples*"]),
->>>>>>> 37329c90
     "entry_points": {
         "console_scripts": ["great_expectations=great_expectations.cli:main"]
     },
