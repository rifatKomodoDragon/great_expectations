# -*- coding: utf-8 -*-

import os
import json
import logging
from ruamel.yaml import YAML
import sys
import copy
import errno
from glob import glob
from six import (
    string_types,
    PY2,
    PY3
)
import datetime
import shutil
import importlib
from collections import OrderedDict
import warnings

from .util import get_slack_callback, safe_mmkdir, substitute_all_config_variables
from ..types.base import DotDict

from great_expectations.exceptions import DataContextError, ConfigNotFoundError, ProfilerError, InvalidConfigError

# FIXME : fully deprecate site_builder, by replacing it with new_site_builder.
# FIXME : Consolidate all builder files and classes in great_expectations/render/builder, to make it clear that they aren't renderers. 
# from great_expectations.render.renderer.site_builder import SiteBuilder
from great_expectations.render.renderer.new_site_builder import SiteBuilder

from great_expectations.profile.metrics_utils import (
get_nested_value_from_dict,
set_nested_value_in_dict
)

try:
    from urllib.parse import urlparse
except ImportError:
    from urlparse import urlparse

from great_expectations.data_asset.util import get_empty_expectation_suite
from great_expectations.dataset import Dataset
from great_expectations.datasource import (
    PandasDatasource,
    SqlAlchemyDatasource,
    SparkDFDatasource,
    DBTDatasource
)
from great_expectations.profile.basic_dataset_profiler import BasicDatasetProfiler
from great_expectations.datasource.types import BatchKwargs, BatchFingerprint

from .types import (
    NormalizedDataAssetName,     # TODO : Replace this with DataAssetIdentifier.
    DataContextConfig,
    DataAssetIdentifier,
    ExpectationSuiteIdentifier,
    ValidationResultIdentifier,
)

from .templates import (
    PROJECT_TEMPLATE,
    CONFIG_VARIABLES_COMMENT,
    CONFIG_VARIABLES_FILE_TEMPLATE
)
from .util import (
    load_class,
    instantiate_class_from_config
)

logger = logging.getLogger(__name__)
yaml = YAML()
yaml.indent(mapping=2, sequence=4, offset=2)
yaml.default_flow_style = False

ALLOWED_DELIMITERS = ['.', '/']
PROFILE_PATH = "uncommitted/credentials/profiles.yml"


class ConfigOnlyDataContext(object):
    """This class implements most of the functionality of DataContext, with a few exceptions.

    1. ConfigOnlyDataContext does not attempt to keep its project_config in sync with a file on disc.
    2. ConfigOnlyDataContext doesn't attempt to "guess" paths or objects types. Instead, that logic is pushed into DataContext class.

    Together, these changes make ConfigOnlyDataContext class more testable.
    
    DataContext itself inherits from ConfigOnlyDataContext. It behaves essentially the same as the v0.7.* implementation of DataContext.
    """

    PROFILING_ERROR_CODE_TOO_MANY_DATA_ASSETS = 2
    PROFILING_ERROR_CODE_SPECIFIED_DATA_ASSETS_NOT_FOUND = 3

    # TODO: Consider moving this to DataContext, instead of ConfigOnlyDataContext, since it writes to disc.
    @classmethod
    def create(cls, project_root_dir=None):
        """Build a new great_expectations directory and DataContext object in the provided project_root_dir.

        `create` will not create a new "great_expectations" directory in the provided folder, provided one does not
        already exist. Then, it will initialize a new DataContext in that folder and write the resulting config.

        Args:
            project_root_dir: path to the root directory in which to create a new great_expectations directory

        Returns:
            DataContext
        """
        if not os.path.isdir(project_root_dir):
            raise DataContextError("project_root_dir must be a directory in which to initialize a new DataContext")
        else:
            try:
                os.mkdir(os.path.join(project_root_dir, "great_expectations"))
            except (FileExistsError, OSError):
                raise DataContextError(
                    "Cannot create a DataContext object when a great_expectations directory "
                    "already exists at the provided root directory.")

            with open(os.path.join(project_root_dir, "great_expectations/great_expectations.yml"), "w") as template:
                template.write(PROJECT_TEMPLATE)

            safe_mmkdir(os.path.join(project_root_dir, "great_expectations/uncommitted"))
            with open(os.path.join(project_root_dir, "great_expectations/uncommitted/config_variables.yml"), "w") as template:
                template.write(CONFIG_VARIABLES_FILE_TEMPLATE)

        return cls(os.path.join(project_root_dir, "great_expectations"))
            
    def __init__(self, project_config, context_root_dir, data_asset_name_delimiter='/'):
        """DataContext constructor

        Args:
            context_root_dir: location to look for the ``great_expectations.yml`` file. If None, searches for the file \
            based on conventions for project subdirectories.
            data_asset_name_delimiter: the delimiter character to use when parsing data_asset_name parameters. \
            Defaults to '/'

        Returns:
            None
        """
        if not isinstance(project_config, DataContextConfig):
            raise TypeError("project_config_for_writing must be an instance of DataContextConfig, not {0}".format(
                type(project_config)
            ))


        self._project_config = project_config
        self._project_config_with_varibles_substituted = DataContextConfig(**self.get_config_with_variables_substituted())
        self._context_root_directory = os.path.abspath(context_root_dir)


        # Init plugins
        sys.path.append(self.plugins_directory)


        # Init data sources
        self._datasources = {}
        for datasource in self._project_config_with_varibles_substituted["datasources"].keys():
            self.get_datasource(datasource)

        # Init stores
        self._stores = DotDict()
        self.add_store(
            "expectations_store",
            copy.deepcopy(self._project_config["expectations_store"]),
        )
        self._init_stores(self._project_config_with_varibles_substituted["stores"])

        self._compiled = False

        if data_asset_name_delimiter not in ALLOWED_DELIMITERS:
            raise DataContextError("Invalid delimiter: delimiter must be '.' or '/'")
        self._data_asset_name_delimiter = data_asset_name_delimiter


    def _init_stores(self, store_configs):
        """Initialize all Stores for this DataContext.

        Stores are a good fit for reading/writing objects that:
            1. follow a clear key-value pattern, and 
            2. are usually edited programmatically, using the Context

        In general, Stores should take over most of the reading and writing to disk that DataContext had previously done.
        As of 9/21/2019, the following Stores had not yet been implemented
            * great_expectations.yml
            * expectations
            * data documentation
            * config_variables
            * anything accessed via write_resource

        Note that stores do NOT manage plugins.
        """
        
        for store_name, store_config in store_configs.items():
            self.add_store(
                store_name,
                store_config
            )

    def add_store(self, store_name, store_config):
        """Add a new Store to the DataContext and (for convenience) return the instantiated Store object.

        Args:
            store_name (str): a key for the new Store in in self.stores
            store_config (dict): a config for the Store to add

        Returns:
            store (Store)
        """

        self._project_config["stores"][store_name] = store_config
        self._project_config_with_varibles_substituted["stores"][store_name] = self.get_config_with_variables_substituted(config=store_config)
        new_store = instantiate_class_from_config(
            config=self._project_config_with_varibles_substituted["stores"][store_name],
            runtime_config={
                "root_directory" : self.root_directory,
            },
            config_defaults={
                "module_name" : "great_expectations.data_context.store"
            }
        )
        self._stores[store_name] = new_store
        return new_store

    def _normalize_absolute_or_relative_path(self, path):
        if os.path.isabs(path):
            return path
        else:
            return os.path.join(self.root_directory, path)

    def _normalize_store_path(self, resource_store):
        if resource_store["type"] == "filesystem":
            if not os.path.isabs(resource_store["base_directory"]):
                resource_store["base_directory"] = os.path.join(self.root_directory, resource_store["base_directory"])
        return resource_store

    @property
    def root_directory(self):
        """The root directory for configuration objects in the data context; the location in which
        ``great_expectations.yml`` is located."""
        return self._context_root_directory

    @property
    def plugins_directory(self):
        """The directory in which custom plugin modules should be placed."""
        return self._normalize_absolute_or_relative_path(
            self._project_config_with_varibles_substituted.plugins_directory
        )

    @property
    def stores(self):
        """A single holder for all Stores in this context"""
        return self._stores

    @property
    def datasources(self):
        """A single holder for all Datasources in this context"""
        return self._datasources

    # TODO: Decide whether this stays here or moves into NamespacedStore
    @property
    def data_asset_name_delimiter(self):
        """Configurable delimiter character used to parse data asset name strings into \
        ``NormalizedDataAssetName`` objects."""
        return self._data_asset_name_delimiter
    
    @data_asset_name_delimiter.setter
    def data_asset_name_delimiter(self, new_delimiter):
        """data_asset_name_delimiter property setter method"""
        if new_delimiter not in ALLOWED_DELIMITERS:
            raise DataContextError("Invalid delimiter: delimiter must be '.' or '/'")
        else:
            self._data_asset_name_delimiter = new_delimiter

    def move_validation_to_fixtures(self, data_asset_name, expectation_suite_name, run_id):
        """
        Move validation results from uncommitted to fixtures/validations to make available for the data doc renderer

        Args:
            data_asset_name: name of data asset for which to get documentation filepath
            expectation_suite_name: name of expectation suite for which to get validation location
            run_id: run_id of validation to get. If no run_id is specified, fetch the latest run_id according to \
            alphanumeric sort (by default, the latest run_id if using ISO 8601 formatted timestamps for run_id

        Returns:
            None
        """

        # NOTE : Once we start consistently generating DataContextKeys at the source, all this packing/unpacking nonsense will vanish like a dream.
        normalized_data_asset_name = self._normalize_data_asset_name(data_asset_name)
        validation_result_identifier = ValidationResultIdentifier(
            coerce_types=True,
            **{
                "expectation_suite_identifier": {
                    "data_asset_name": tuple(normalized_data_asset_name),
                    "expectation_suite_name" : expectation_suite_name,
                },
                "run_id": run_id,
            })
        validation_result = self.stores.local_validation_result_store.get(validation_result_identifier)

        self.stores.fixture_validation_results_store.set(
            validation_result_identifier,
            json.dumps(validation_result, indent=2)
        )

    #####
    #
    # Internal helper methods
    #
    #####

    # TODO : This method should be deprecated in favor of NamespaceReadWriteStore.
    def _get_normalized_data_asset_name_filepath(self, data_asset_name,
                                                 expectation_suite_name,
                                                 base_path=None,
                                                 file_extension=".json"):
        """Get the path where the project-normalized data_asset_name expectations are stored. This method is used
        internally for constructing all absolute and relative paths for asset_name-based paths.

        Args:
            data_asset_name: name of data asset for which to construct the path
            expectation_suite_name: name of expectation suite for which to construct the path
            base_path: base path from which to construct the path. If None, uses the DataContext root directory
            file_extension: the file extension to append to the path

        Returns:
            path (str): path for the requsted object.
        """
        if base_path is None:
            base_path = os.path.join(self.root_directory, "expectations")

        # We need to ensure data_asset_name is a valid filepath no matter its current state
        if isinstance(data_asset_name, NormalizedDataAssetName):
            name_parts = [name_part.replace("/", "__") for name_part in data_asset_name]
            relative_path = "/".join(name_parts)
        elif isinstance(data_asset_name, string_types):
            # if our delimiter is not '/', we need to first replace any slashes that exist in the name
            # to avoid extra layers of nesting (e.g. for dbt models)
            relative_path = data_asset_name
            if self.data_asset_name_delimiter != "/":
                relative_path.replace("/", "__")
                relative_path = relative_path.replace(self.data_asset_name_delimiter, "/")
        else:
            raise DataContextError("data_assset_name must be a NormalizedDataAssetName or string")

        expectation_suite_name += file_extension

        return os.path.join(
            base_path,
            relative_path,
            expectation_suite_name
        )

    def _load_config_variables_file(self):
        """Get all config variables from the default location."""
        # TODO: support stores

<<<<<<< HEAD
        config_variables_file_path = self.get_project_config().get("config_variables_file_path")
        if config_variables_file_path:
            try:
                with open(os.path.join(self.root_directory, config_variables_file_path), "r") as config_variables_file:
                    return yaml.load(config_variables_file) or {}
            except IOError as e:
                if e.errno != errno.ENOENT:
                    raise
                logger.debug("Generating empty config variables file.")
                base_config_variables_store = yaml.load("{}")
                base_config_variables_store.yaml_set_start_comment(CONFIG_VARIABLES_COMMENT)
                return base_config_variables_store
        else:
            return {}
=======
        # TODO: support parameterized additional store locations
        try:
            with open(os.path.join(self.root_directory, PROFILE_PATH), "r") as profiles_file:
                return yaml.load(profiles_file) or {}
        except IOError as e:
            if e.errno != errno.ENOENT:
                raise
            logger.debug("Generating empty profile store.")
            base_profile_store = yaml.load("{}")
            base_profile_store.yaml_set_start_comment(PROFILE_COMMENT)
            return base_profile_store
>>>>>>> da8df6a7

    def get_project_config(self):
        project_config = self._project_config

        return project_config

    def get_config_with_variables_substituted(self, config=None):
        if not config:
            config = self._project_config

        return substitute_all_config_variables(config, self._load_config_variables_file())


    def save_config_variable(self, config_variable_name, value):
        """Save config variable value

        Args:
            property_name: name of the property
            **value: the value to save

        Returns:
            None
        """
<<<<<<< HEAD
        config_variables = self._load_config_variables_file()
        config_variables[config_variable_name] = value
        config_variables_filepath = self.get_project_config().get("config_variables_file_path")
        if not config_variables_filepath:
            raise InvalidConfigError("'config_variables_file_path' property is not found in config - setting it is required to use this feature")

        config_variables_filepath = os.path.join(self.root_directory, config_variables_filepath)

        safe_mmkdir(os.path.dirname(config_variables_filepath), exist_ok=True)
        if not os.path.isfile(config_variables_filepath):
            logger.info("Creating new substitution_variables file at {config_variables_filepath}".format(
                config_variables_filepath=config_variables_filepath)
=======
        profiles = self._get_all_profile_credentials()
        profiles[profile_name] = dict(**kwargs)
        profiles_filepath = os.path.join(self.root_directory, PROFILE_PATH)
        safe_mmkdir(os.path.dirname(profiles_filepath), exist_ok=True)
        if not os.path.isfile(profiles_filepath):
            logger.info("Creating new profiles store at {profiles_filepath}".format(
                profiles_filepath=profiles_filepath)
>>>>>>> da8df6a7
            )
        with open(config_variables_filepath, "w") as config_variables_file:
            yaml.dump(config_variables, config_variables_file)


    def get_available_data_asset_names(self, datasource_names=None, generator_names=None):
        """Inspect datasource and generators to provide available data_asset objects.

        Args:
            datasource_names: list of datasources for which to provide available data_asset_name objects. If None, \
            return available data assets for all datasources.
            generator_names: list of generators for which to provide available data_asset_name objects.

        Returns:
            data_asset_names (dict): Dictionary describing available data assets
            ::

                {
                  datasource_name: {
                    generator_name: [ data_asset_1, data_asset_2, ... ]
                    ...
                  }
                  ...
                }

        """
        data_asset_names = {}
        if datasource_names is None:
            datasource_names = [datasource["name"] for datasource in self.list_datasources()]
        elif isinstance(datasource_names, string_types):
            datasource_names = [datasource_names]
        elif not isinstance(datasource_names, list):
            raise ValueError(
                "Datasource names must be a datasource name, list of datasource names or None (to list all datasources)"
            )
        
        if generator_names is not None:
            if isinstance(generator_names, string_types):
                generator_names = [generator_names]
            if len(generator_names) == len(datasource_names): # Iterate over both together
                for idx, datasource_name in enumerate(datasource_names):
                    datasource = self.get_datasource(datasource_name)
                    data_asset_names[datasource_name] = \
                        datasource.get_available_data_asset_names(generator_names[idx])

            elif len(generator_names) == 1:
                datasource = self.get_datasource(datasource_names[0])
                datasource_names[datasource_names[0]] = datasource.get_available_data_asset_names(generator_names)

            else:
                raise ValueError(
                    "If providing generators, you must either specify one generator for each datasource or only "
                    "one datasource."
                )
        else: # generator_names is None
            for datasource_name in datasource_names:
                datasource = self.get_datasource(datasource_name)
                data_asset_names[datasource_name] = datasource.get_available_data_asset_names(None)

        return data_asset_names

    def get_batch(self, data_asset_name, expectation_suite_name="default", batch_kwargs=None, **kwargs):
        """
        Get a batch of data from the specified data_asset_name. Attaches the named expectation_suite, and uses the \
        provided batch_kwargs.

        Args:
            data_asset_name: name of the data asset. The name will be normalized. \
            (See :py:meth:`_normalize_data_asset_name` )
            expectation_suite_name: name of the expectation suite to attach to the data_asset returned
            batch_kwargs: key-value pairs describing the batch of data the datasource should fetch. \
            (See :class:`BatchGenerator` ) If no batch_kwargs are specified, then the context will get the next
            available batch_kwargs for the data_asset.
            **kwargs: additional key-value pairs to pass to the datasource when fetching the batch.

        Returns:
            Great Expectations data_asset with attached expectation_suite and DataContext
        """
        normalized_data_asset_name = self._normalize_data_asset_name(data_asset_name)

        datasource = self.get_datasource(normalized_data_asset_name.datasource)
        if not datasource:
            raise DataContextError(
                "Can't find datasource {0:s} in the config - please check your great_expectations.yml"
            )

        data_asset = datasource.get_batch(normalized_data_asset_name,
                                          expectation_suite_name,
                                          batch_kwargs,
                                          **kwargs)
        return data_asset

    def add_datasource(self, name, **kwargs):
        """Add a new datasource to the data context, with configuration provided as kwargs.

        Args:
            name (str): the name for the new datasource to add
            kwargs (keyword arguments): the configuration for the new datasource

        Note:
            the type_ parameter is still supported as a way to add a datasource, but support will
            be removed in a future release. Please update to using class_name instead.

        Returns:
            datasource (Datasource)
        """
        logger.debug("Starting ConfigOnlyDataContext.add_datasource for %s" % name)
        if "generators" not in kwargs:
            logger.warning("Adding a datasource without configuring a generator will rely on default"
                           "generator behavior. Please add a generator.")

        if "type" in kwargs:
            warnings.warn("Using type_ configuration to build datasource. Please update to using class_name.")
            type_ = kwargs["type"]
            datasource_class = self._get_datasource_class_from_type(type_)
        else:
            datasource_class = load_class(
                kwargs.get("class_name"),
                kwargs.get("module_name", "great_expectations.datasource")
            )

        # For any class that should be loaded, it may control its configuration construction
        # by implementing a classmethod called build_configuration
        if hasattr(datasource_class, "build_configuration"):
            config = datasource_class.build_configuration(**kwargs)

        # We perform variable substitution in the datasource's config here before using the config
        # to instantiate the datasource object. Variable substitution is a service that the data
        # context provides. Datasources should not see unsubstituted variables in their config.
        self._project_config_with_varibles_substituted["datasources"][name] = self.get_config_with_variables_substituted(config)

        datasource = self._build_datasource_from_config(**self._project_config_with_varibles_substituted["datasources"][name])
        self._datasources[name] = datasource
        self._project_config["datasources"][name] = config

        return datasource

    def get_config(self):
        return self._project_config

    def _build_datasource_from_config(self, **kwargs):
        if "type" in kwargs:
            warnings.warn("Using type configuration to build datasource. Please update to using class_name.")
            type_ = kwargs.pop("type")
            datasource_class = self._get_datasource_class_from_type(type_)
            kwargs.update({
                "class_name": datasource_class.__name__
            })
        datasource = instantiate_class_from_config(
            config=kwargs,
            runtime_config={
                "data_context": self
            },
            config_defaults={
                "module_name": "great_expectations.datasource"
            }
        )
        return datasource

    def _get_datasource_class_from_type(self, datasource_type):
        """NOTE: THIS METHOD OF BUILDING DATASOURCES IS DEPRECATED.
        Instead, please specify class_name
        """
        warnings.warn("Using the 'type' key to instantiate a datasource is deprecated. Please use class_name instead.")
        if datasource_type == "pandas":
            return PandasDatasource
        elif datasource_type == "dbt":
            return DBTDatasource
        elif datasource_type == "sqlalchemy":
            return SqlAlchemyDatasource
        elif datasource_type == "spark":
            return SparkDFDatasource
        else:
            try:
                # Update to do dynamic loading based on plugin types
                return PandasDatasource
            except ImportError:
                raise
 
    def get_datasource(self, datasource_name="default"):
        """Get the named datasource

        Args:
            datasource_name (str): the name of the datasource from the configuration

        Returns:
            datasource (Datasource)
        """
        if datasource_name in self._datasources:
            return self._datasources[datasource_name]
        elif datasource_name in self._project_config_with_varibles_substituted["datasources"]:
            datasource_config = copy.deepcopy(self._project_config_with_varibles_substituted["datasources"][datasource_name])
        else:
            raise ValueError(
                "Unable to load datasource %s -- no configuration found or invalid configuration." % datasource_name
            )
        datasource = self._build_datasource_from_config(**datasource_config)
        self._datasources[datasource_name] = datasource
        return datasource
            
    def list_expectation_suite_keys(self):
        """Returns a list of available expectation suite keys
        """

        keys = self.stores["expectations_store"].list_keys()
        return keys

    def list_datasources(self):
        """List currently-configured datasources on this context.

        Returns:
            List(dict): each dictionary includes "name" and "type" keys
        """
        datasources = []
        # NOTE: 20190916 - JPC - Upon deprecation of support for type: configuration, this can be simplified
        for key, value in self._project_config_with_varibles_substituted["datasources"].items():
            if "type" in value:
                logger.warning("Datasource %s configured using type. Please use class_name instead." % key)
                datasources.append({
                    "name": key,
                    "type": value["type"],
                    "class_name": self._get_datasource_class_from_type(value["type"]).__name__
                })
            else:
                datasources.append({
                    "name": key,
                    "class_name": value["class_name"]
                })
        return datasources

    def _normalize_data_asset_name(self, data_asset_name):
        """Normalizes data_asset_names for a data context.
        
        A data_asset_name is defined per-project and consists of three components that together define a "namespace"
        for data assets, encompassing both expectation suites and batches.

        Within a namespace, an expectation suite effectively defines candidate "types" for batches of data, and
        validating a batch of data determines whether that instance is of the candidate type.

        The data_asset_name namespace consists of three components:

          - a datasource name
          - a generator_name
          - a generator_asset

        It has a string representation consisting of each of those components delimited by a character defined in the
        data_context ('/' by default).

        Args:
            data_asset_name (str): The (unnormalized) data asset name to normalize. The name will be split \
                according to the currently-configured data_asset_name_delimiter

        Returns:
            NormalizedDataAssetName
        """

        if isinstance(data_asset_name, NormalizedDataAssetName):
            return data_asset_name
        elif isinstance(data_asset_name, DataAssetIdentifier):
            return NormalizedDataAssetName(
                datasource=data_asset_name.datasource,
                generator=data_asset_name.generator,
                generator_asset=data_asset_name.generator_asset
            )

        split_name = data_asset_name.split(self.data_asset_name_delimiter)
        
        existing_expectation_suite_keys = self.list_expectation_suite_keys()
        existing_namespaces = []
        for key in existing_expectation_suite_keys:
            existing_namespaces.append(
                NormalizedDataAssetName(
                    key.data_asset_name.datasource,
                    key.data_asset_name.generator,
                    key.data_asset_name.generator_asset,
                )
            )

        if len(split_name) > 3:
            raise DataContextError(
                "Invalid data_asset_name '{data_asset_name}': found too many components using delimiter '{delimiter}'"
                .format(
                        data_asset_name=data_asset_name,
                        delimiter=self.data_asset_name_delimiter
                )
            )
        
        elif len(split_name) == 1:
            # In this case, the name *must* refer to a unique data_asset_name
            provider_names = set()
            generator_asset = split_name[0]
            for normalized_identifier in existing_namespaces:
                curr_generator_asset = normalized_identifier[2]
                if generator_asset == curr_generator_asset:
                    provider_names.add(
                        normalized_identifier
                    )

            # NOTE: Current behavior choice is to continue searching to see whether the namespace is ambiguous
            # based on configured generators *even* if there is *only one* namespace with expectation suites
            # in it.

            # If generators' namespaces are enormous or if they are slow to provide all their available names,
            # that behavior could become unwieldy, and perhaps should be revisited by using the escape hatch
            # commented out below.

            # if len(provider_names) == 1:
            #     return provider_names[0]
            #
            # elif len(provider_names) > 1:
            #     raise DataContextError(
            #         "Ambiguous data_asset_name '{data_asset_name}'. Multiple candidates found: {provider_names}"
            #         .format(data_asset_name=data_asset_name, provider_names=provider_names)
            #     )
                    
            available_names = self.get_available_data_asset_names()
            for datasource in available_names.keys():
                for generator in available_names[datasource].keys():
                    names_set = available_names[datasource][generator]
                    if generator_asset in names_set:
                        provider_names.add(
                            NormalizedDataAssetName(datasource, generator, generator_asset)
                        )
            
            if len(provider_names) == 1:
                return provider_names.pop()

            elif len(provider_names) > 1:
                raise DataContextError(
                    "Ambiguous data_asset_name '{data_asset_name}'. Multiple candidates found: {provider_names}"
                    .format(data_asset_name=data_asset_name, provider_names=provider_names)
                )

            # If we are here, then the data_asset_name does not belong to any configured datasource or generator
            # If there is only a single datasource and generator, we assume the user wants to create a new
            # namespace.
            if (len(available_names.keys()) == 1 and  # in this case, we know that the datasource name is valid
                    len(available_names[datasource].keys()) == 1):
                logger.info("Normalizing to a new generator name.")
                return NormalizedDataAssetName(
                    datasource,
                    generator,
                    generator_asset
                )

            if len(available_names.keys()) == 0:
                raise DataContextError(
                    "No datasource configured: a datasource is required to normalize an incomplete data_asset_name"
                )

            raise DataContextError(
                "Ambiguous data_asset_name: no existing data_asset has the provided name, no generator provides it, "
                " and there are multiple datasources and/or generators configured."
            )

        elif len(split_name) == 2:
            # In this case, the name must be a datasource_name/generator_asset

            # If the data_asset_name is already defined by a config in that datasource, return that normalized name.
            provider_names = set()
            for normalized_identifier in existing_namespaces:
                curr_datasource_name = normalized_identifier[0]
                curr_generator_asset = normalized_identifier[2]
                if curr_datasource_name == split_name[0] and curr_generator_asset == split_name[1]:
                    provider_names.add(normalized_identifier)

            # NOTE: Current behavior choice is to continue searching to see whether the namespace is ambiguous
            # based on configured generators *even* if there is *only one* namespace with expectation suites
            # in it.

            # If generators' namespaces are enormous or if they are slow to provide all their available names,
            # that behavior could become unwieldy, and perhaps should be revisited by using the escape hatch
            # commented out below.

            # if len(provider_names) == 1:
            #     return provider_names[0]
            #
            # elif len(provider_names) > 1:
            #     raise DataContextError(
            #         "Ambiguous data_asset_name '{data_asset_name}'. Multiple candidates found: {provider_names}"
            #         .format(data_asset_name=data_asset_name, provider_names=provider_names)
            #     )

            available_names = self.get_available_data_asset_names()
            for datasource_name in available_names.keys():
                for generator in available_names[datasource_name].keys():
                    generator_assets = available_names[datasource_name][generator]
                    if split_name[0] == datasource_name and split_name[1] in generator_assets:
                        provider_names.add(NormalizedDataAssetName(datasource_name, generator, split_name[1]))

            if len(provider_names) == 1:
                return provider_names.pop()
            
            elif len(provider_names) > 1:
                raise DataContextError(
                    "Ambiguous data_asset_name '{data_asset_name}'. Multiple candidates found: {provider_names}"
                    .format(data_asset_name=data_asset_name, provider_names=provider_names)
                )

            # If we are here, then the data_asset_name does not belong to any configured datasource or generator
            # If there is only a single generator for their provided datasource, we allow the user to create a new
            # namespace.
            if split_name[0] in available_names and len(available_names[split_name[0]]) == 1:
                logger.info("Normalizing to a new generator name.")
                return NormalizedDataAssetName(
                    split_name[0],
                    list(available_names[split_name[0]].keys())[0],
                    split_name[1]
                )

            if len(available_names.keys()) == 0:
                raise DataContextError(
                    "No datasource configured: a datasource is required to normalize an incomplete data_asset_name"
                )

            raise DataContextError(
                "No generator available to produce data_asset_name '{data_asset_name}' "
                "with datasource '{datasource_name}'"
                .format(data_asset_name=data_asset_name, datasource_name=datasource_name)
            )

        elif len(split_name) == 3:
            # In this case, we *do* check that the datasource and generator names are valid, but
            # allow the user to define a new generator asset
            datasources = [datasource["name"] for datasource in self.list_datasources()]
            if split_name[0] in datasources:
                datasource = self.get_datasource(split_name[0])
                generators = [generator["name"] for generator in datasource.list_generators()]
                if split_name[1] in generators:
                    return NormalizedDataAssetName(*split_name)

            raise DataContextError(
                "Invalid data_asset_name: no configured datasource '{datasource_name}' "
                "with generator '{generator_name}'"
                .format(datasource_name=split_name[0], generator_name=split_name[1])
            )

    # TODO: Instead of creating an expectation_suite by default, explicitly define a new create_expectation_suite method.
    def get_expectation_suite(self, data_asset_name, expectation_suite_name="default"):
        """Get or create a named expectation suite for the provided data_asset_name.

        Args:
            data_asset_name (str or NormalizedDataAssetName): the data asset name to which the expectation suite belongs
            expectation_suite_name (str): the name for the expectation suite

        Returns:
            expectation_suite
        """
        if not isinstance(data_asset_name, NormalizedDataAssetName):
            data_asset_name = self._normalize_data_asset_name(data_asset_name)

        key = ExpectationSuiteIdentifier(
            data_asset_name=DataAssetIdentifier(*data_asset_name),
            expectation_suite_name=expectation_suite_name,
        )

        if self.stores["expectations_store"].has_key(key):
            expectation_suite = self.stores["expectations_store"].get(key)
        else:
            expectation_suite = get_empty_expectation_suite(
                self.data_asset_name_delimiter.join(data_asset_name),
                expectation_suite_name
            )

        return expectation_suite

    def save_expectation_suite(self, expectation_suite, data_asset_name=None, expectation_suite_name=None):
        warnings.warn("The save_expectation_suite method is deprecated will be removed in a future release.\n Please use set_expectation_suite instead.", DeprecationWarning)
        self.set_expectation_suite(
            expectation_suite,
            data_asset_name,
            expectation_suite_name,
        )

    def set_expectation_suite(self, expectation_suite, data_asset_name=None, expectation_suite_name=None):
        """Save the provided expectation suite into the DataContext.

        Args:
            expectation_suite: the suite to save
            data_asset_name: the data_asset_name for this expectation suite. If no name is provided, the name will\
                be read from the suite
            expectation_suite_name: the name of this expectation suite. If no name is provided the name will \
                be read from the suite

        Returns:
            None
        """
        if data_asset_name is None:
            try:
                data_asset_name = expectation_suite['data_asset_name']
            except KeyError:
                raise DataContextError(
                    "data_asset_name must either be specified or present in the provided expectation suite")

        if expectation_suite_name is None:
            try:
                expectation_suite_name = expectation_suite['expectation_suite_name']
            except KeyError:
                raise DataContextError(
                    "expectation_suite_name must either be specified or present in the provided expectation suite")

        if not isinstance(data_asset_name, NormalizedDataAssetName):
            data_asset_name = self._normalize_data_asset_name(data_asset_name)

        self.stores["expectations_store"].set(ExpectationSuiteIdentifier(
            data_asset_name=DataAssetIdentifier(*data_asset_name),
            expectation_suite_name=expectation_suite_name,
        ), expectation_suite)

        self._compiled = False

    # TODO: This method will be replaced by DataContextAwareValidationActions.
    def register_validation_results(self, run_id, validation_results, data_asset=None):
        """Process results of a validation run. This method is called by data_asset objects that are connected to
         a DataContext during validation. It performs several actions:
          - store the validation results to a validations_store, if one is configured
          - store a snapshot of the data_asset, if so configured and a compatible data_asset is available
          - perform a callback action using the validation results, if one is configured
          - retrieve validation results referenced in other parameterized expectations and store them in the \
            evaluation parameter store.

        Args:
            run_id: the run_id for which to register validation results
            validation_results: the validation results object
            data_asset: the data_asset to snapshot, if snapshot is configured

        Returns:
            validation_results: Validation results object, with updated meta information including references to \
            stored data, if appropriate
        """

        try:
            data_asset_name = validation_results["meta"]["data_asset_name"]
        except KeyError:
            logger.warning("No data_asset_name found in validation results; using '_untitled'")
            data_asset_name = "_untitled"

        try:
            expectation_suite_name = validation_results["meta"]["expectation_suite_name"]
        except KeyError:
            logger.warning("No expectation_suite_name found in validation results; using '_untitled'")
            expectation_suite_name = "_untitled"

        try:
            normalized_data_asset_name = self._normalize_data_asset_name(data_asset_name)
        except DataContextError:
            logger.warning(
                "Registering validation results for a data_asset_name that cannot be normalized in this context."
            )

        expectation_suite_name = validation_results["meta"].get("expectation_suite_name", "default")

<<<<<<< HEAD
        # NOTE : Once we have consistent type generation at the source, this repacking logic will be unnecessary.
        key = ValidationResultIdentifier(
            coerce_types=True,
            **{
                "expectation_suite_identifier": {
                    "data_asset_name": tuple(normalized_data_asset_name),
                    "expectation_suite_name": expectation_suite_name,
                },
                "run_id": run_id
            })

        if "local_validation_result_store" in self.stores:
            self.stores.local_validation_result_store.set(
                key=key,
                value=validation_results
            )

        if "result_callback" in self._project_config_with_varibles_substituted:
            result_callback = self._project_config_with_varibles_substituted["result_callback"]
            if isinstance(result_callback, dict) and "slack" in result_callback:
                get_slack_callback(result_callback["slack"])(validation_results)
            else:
                logger.warning("Unrecognized result_callback configuration.")
=======
        profile = self._get_all_profile_credentials()
        if "result_callback" in profile:
            result_callback = profile["result_callback"]
            try:
                slack_webhook_url = result_callback["slack"]
                # TODO move type checking to profile/environment loaders
                assert isinstance(slack_webhook_url, str), TypeError
                get_slack_callback(slack_webhook_url)(validation_results)
            except (KeyError, TypeError):
                logger.warning("Unrecognized result_slack callback configuration. Please verify this in your profiles.yml file: {}".format(PROFILE_PATH))
>>>>>>> da8df6a7


        # Proposed TODO : Snapshotting shouldn't be a top-level concern in the DataContext.
        # Instead, it should be available as a pluggable Action. 
        if validation_results["success"] is False and "data_asset_snapshot_store" in self.stores:
            logging.debug("Storing validation results to data_asset_snapshot_store")
            self.stores.data_asset_snapshot_store.set(
                key=key,
                value=data_asset
            )

        self.extract_and_store_parameters_from_validation_results(
            validation_results,
            data_asset_name,
            expectation_suite_name,
            run_id,
        )

        return validation_results

    def extract_and_store_parameters_from_validation_results(self, validation_results, data_asset_name, expectation_suite_name, run_id):

        if not self._compiled:
            self._compile()

        if ("meta" not in validation_results or
                "data_asset_name" not in validation_results["meta"] or
                "expectation_suite_name" not in validation_results["meta"]
        ):
            logger.warning(
                "Both data_asset_name and expectation_suite_name must be in validation results to "
                "register evaluation parameters."
            )
            return

        elif (data_asset_name not in self._compiled_parameters["data_assets"] or
              expectation_suite_name not in self._compiled_parameters["data_assets"][data_asset_name]):
            # This is fine; short-circuit since we do not need to register any results from this dataset.
            return
        
        for result in validation_results['results']:
            # Unoptimized: loop over all results and check if each is needed
            expectation_type = result['expectation_config']['expectation_type']
            if expectation_type in self._compiled_parameters["data_assets"][data_asset_name][expectation_suite_name]:
                # First, bind column-style parameters
                if (("column" in result['expectation_config']['kwargs']) and 
                    ("columns" in self._compiled_parameters["data_assets"][data_asset_name][expectation_suite_name][expectation_type]) and
                    (result['expectation_config']['kwargs']["column"] in
                    self._compiled_parameters["data_assets"][data_asset_name][expectation_suite_name][expectation_type]["columns"])):

                    column = result['expectation_config']['kwargs']["column"]
                    # Now that we have a small search space, invert logic, and look for the parameters in our result
                    for type_key, desired_parameters in self._compiled_parameters["data_assets"][data_asset_name][expectation_suite_name][expectation_type]["columns"][column].items():
                        # value here is the set of desired parameters under the type_key
                        for desired_param in desired_parameters:
                            desired_key = desired_param.split(":")[-1]
                            if type_key == "result" and desired_key in result['result']:
                                self.set_parameters_in_evaluation_parameter_store_by_run_id_and_key(run_id, desired_param, result["result"][desired_key])
                            elif type_key == "details" and desired_key in result["result"]["details"]:
                                self.set_parameters_in_evaluation_parameter_store_by_run_id_and_key(run_id, desired_param, result["result"]["details"])
                            else:
                                logger.warning("Unrecognized key for parameter %s" % desired_param)
                
                # Next, bind parameters that do not have column parameter
                for type_key, desired_parameters in self._compiled_parameters["data_assets"][data_asset_name][expectation_suite_name][expectation_type].items():
                    if type_key == "columns":
                        continue
                    for desired_param in desired_parameters:
                        desired_key = desired_param.split(":")[-1]
                        if type_key == "result" and desired_key in result['result']:
                            self.set_parameters_in_evaluation_parameter_store_by_run_id_and_key(run_id, desired_param, result["result"][desired_key])
                        elif type_key == "details" and desired_key in result["result"]["details"]:
                            self.set_parameters_in_evaluation_parameter_store_by_run_id_and_key(run_id, desired_param, result["result"]["details"])
                        else:
                            logger.warning("Unrecognized key for parameter %s" % desired_param)

    @property
    def evaluation_parameter_store(self):
        return self.stores[self._project_config_with_varibles_substituted.evaluation_parameter_store_name]

    def set_parameters_in_evaluation_parameter_store_by_run_id_and_key(self, run_id, key, value):
        """Store a new validation parameter.

        Args:
            run_id: current run_id
            key: parameter key
            value: parameter value

        Returns:
            None
        """
        run_params = self.get_parameters_in_evaluation_parameter_store_by_run_id(run_id)
        run_params[key] = value
        self.evaluation_parameter_store.set(run_id, run_params)

    def get_parameters_in_evaluation_parameter_store_by_run_id(self, run_id):
        """Fetches all validation parameters for a given run_id.

        Args:
            run_id: current run_id
            key: parameter key
            value: parameter value

        Returns:
            None
        """
        if self.evaluation_parameter_store.has_key(run_id):
            return copy.deepcopy(
                self.evaluation_parameter_store.get(run_id)
            )
        else:
            return {}

    #NOTE: Abe 2019/08/22 : Can we rename this to _compile_all_evaluation_parameters_from_expectation_suites, or something similar?
    # A more descriptive name would have helped me grok this faster when I first encountered it
    def _compile(self):
        """Compiles all current expectation configurations in this context to be ready for result registration.
        
        Compilation only respects parameters with a URN structure beginning with urn:great_expectations:validations
        It splits parameters by the : (colon) character; valid URNs must have one of the following structures to be
        automatically recognized.

        "urn" : "great_expectations" : "validations" : data_asset_name : expectation_suite_name : "expectations" : expectation_name : "columns" : column_name : "result": result_key
         [0]            [1]                 [2]              [3]                   [4]                  [5]             [6]              [7]         [8]        [9]        [10]
        
        "urn" : "great_expectations" : "validations" : data_asset_name : expectation_suite_name : "expectations" : expectation_name : "columns" : column_name : "details": details_key
         [0]            [1]                 [2]              [3]                   [4]                  [5]             [6]              [7]         [8]        [9]         [10]

        "urn" : "great_expectations" : "validations" : data_asset_name : expectation_suite_name : "expectations" : expectation_name : "result": result_key
         [0]            [1]                 [2]              [3]                  [4]                  [5]              [6]              [7]         [8]

        "urn" : "great_expectations" : "validations" : data_asset_name : expectation_suite_name : "expectations" : expectation_name : "details": details_key
         [0]            [1]                 [2]              [3]                  [4]                   [5]             [6]              [7]        [8]

         Parameters are compiled to the following structure:

         :: json

         {
             "raw": <set of all parameters requested>
             "data_assets": {
                 data_asset_name: {
                    expectation_suite_name: {
                        expectation_name: {
                            "details": <set of details parameter values requested>
                            "result": <set of result parameter values requested>
                            column_name: {
                                "details": <set of details parameter values requested>
                                "result": <set of result parameter values requested>
                            }
                        }
                    }
                 }
             }
         }


        """

        # Full recompilation every time
        self._compiled_parameters = {
            "raw": set(),
            "data_assets": {}
        }

        for key in self.stores["expectations_store"].list_keys():
            config = self.stores["expectations_store"].get(key)
            for expectation in config["expectations"]:
                for _, value in expectation["kwargs"].items():
                    if isinstance(value, dict) and '$PARAMETER' in value:
                        # Compile *only* respects parameters in urn structure
                        # beginning with urn:great_expectations:validations
                        if value["$PARAMETER"].startswith("urn:great_expectations:validations:"):
                            column_expectation = False
                            parameter = value["$PARAMETER"]
                            self._compiled_parameters["raw"].add(parameter)
                            param_parts = parameter.split(":")
                            try:
                                data_asset_name = param_parts[3]
                                expectation_suite_name = param_parts[4]
                                expectation_name = param_parts[6]
                                if param_parts[7] == "columns":
                                    column_expectation = True
                                    column_name = param_parts[8]
                                    param_key = param_parts[9]
                                else:
                                    param_key = param_parts[7]
                            except IndexError:
                                logger.warning("Invalid parameter urn (not enough parts): %s" % parameter)
                                continue

                            if data_asset_name not in self._compiled_parameters["data_assets"]:
                                self._compiled_parameters["data_assets"][data_asset_name] = {}

                            if expectation_suite_name not in self._compiled_parameters["data_assets"][data_asset_name]:
                                self._compiled_parameters["data_assets"][data_asset_name][expectation_suite_name] = {}

                            if expectation_name not in self._compiled_parameters["data_assets"][data_asset_name][expectation_suite_name]:
                                self._compiled_parameters["data_assets"][data_asset_name][expectation_suite_name][expectation_name] = {}

                            if column_expectation:
                                if "columns" not in self._compiled_parameters["data_assets"][data_asset_name][expectation_suite_name][expectation_name]:
                                    self._compiled_parameters["data_assets"][data_asset_name][expectation_suite_name][expectation_name]["columns"] = {}
                                if column_name not in self._compiled_parameters["data_assets"][data_asset_name][expectation_suite_name][expectation_name]["columns"]:
                                    self._compiled_parameters["data_assets"][data_asset_name][expectation_suite_name][expectation_name]["columns"][column_name] = {}
                                if param_key not in self._compiled_parameters["data_assets"][data_asset_name][expectation_suite_name][expectation_name]["columns"][column_name]:
                                    self._compiled_parameters["data_assets"][data_asset_name][expectation_suite_name][expectation_name]["columns"][column_name][param_key] = set()
                                self._compiled_parameters["data_assets"][data_asset_name][expectation_suite_name][expectation_name]["columns"][column_name][param_key].add(parameter)
                            
                            elif param_key in ["result", "details"]:
                                if param_key not in self._compiled_parameters["data_assets"][data_asset_name][expectation_suite_name][expectation_name]:
                                    self._compiled_parameters["data_assets"][data_asset_name][expectation_suite_name][expectation_name][param_key] = set()
                                self._compiled_parameters["data_assets"][data_asset_name][expectation_suite_name][expectation_name][param_key].add(parameter)
                            
                            else:
                                logger.warning("Invalid parameter urn (unrecognized structure): %s" % parameter)

        self._compiled = True

    # TDOD : Deprecate this method in favor of Stores.
    def write_resource(
            self,
            resource,  # bytes
            resource_name,  # name to be used inside namespace, e.g. "my_file.html"
            resource_store,  # store to use to write the resource
            resource_namespace=None,  # An arbitrary name added to the resource namespace
            data_asset_name=None,  # A name that will be normalized by the data_context and used in the namespace
            expectation_suite_name=None,  # A string that is part of the namespace
            run_id=None
    ):  # A string that is part of the namespace
        """Writes the bytes in "resource" according to the resource_store's writing method, with a name constructed
        as follows:

        resource_namespace/run_id/data_asset_name/expectation_suite_name/resource_name

        If any of those components is None, it is omitted from the namespace.

        Args:
            resource:
            resource_name:
            resource_store:
            resource_namespace:
            data_asset_name:
            expectation_suite_name:
            run_id:

        Returns:
            A dictionary describing how to locate the resource (specific to resource_store type)
        """
        logger.debug("Starting DatContext.write_resource")

        if resource_store is None:
            logger.error("No resource store specified")
            return

        resource_locator_info = {}

        if resource_store['type'] == "s3":
            raise NotImplementedError("s3 is not currently a supported resource_store type for writing")
        elif resource_store['type'] == 'filesystem':
            resource_store = self._normalize_store_path(resource_store)
            path_components = [resource_store['base_directory']]
            if resource_namespace is not None:
                path_components.append(resource_namespace)
            if run_id is not None:
                path_components.append(run_id)
            if data_asset_name is not None:
                if not isinstance(data_asset_name, NormalizedDataAssetName):
                    normalized_name = self._normalize_data_asset_name(data_asset_name)
                else:
                    normalized_name = data_asset_name
                if expectation_suite_name is not None:
                    path_components.append(self._get_normalized_data_asset_name_filepath(normalized_name, expectation_suite_name, base_path="", file_extension=""))
                else:
                    path_components.append(
                        self._get_normalized_data_asset_name_filepath(normalized_name, "",
                                                                      base_path="", file_extension=""))
            else:
                if expectation_suite_name is not None:
                    path_components.append(expectation_suite_name)

            path_components.append(resource_name)

            path = os.path.join(
                *path_components
            )
            safe_mmkdir(os.path.dirname(path))
            with open(path, "w") as writer:
                writer.write(resource)

            resource_locator_info['path'] = path
        else:
            raise DataContextError("Unrecognized resource store type.")

        return resource_locator_info

<<<<<<< HEAD
=======
    def list_validation_results(self, validations_store=None):
        """
        Returns:
             A dictionary describing validation results in the following format::

                {
                  "run_id":
                    "datasource": {
                        "generator": {
                            "generator_asset": [expectation_suite_1, expectation_suite_1, ...]
                        }
                    }
                }

        """
        if validations_store is None:
            validations_store = self.validations_store
        else:
            validations_store = self._normalize_store_path(validations_store)

        validation_results = {}

        if validations_store["type"] == "filesystem":
            result_paths = [y for x in os.walk(validations_store["base_directory"]) for y in glob(os.path.join(x[0], '*.json'))]
            base_length = len(validations_store["base_directory"])
            rel_paths = [path[base_length:] for path in result_paths]

            for result in rel_paths:
                components = result.split("/")

                if len(components) != 5:
                    logger.error("Unrecognized validation result path: %s" % result)
                    continue
                run_id = components[0]

                # run_id_filter attribute in the config of validation store allows to filter run ids
                run_id_filter = validations_store.get("run_id_filter")
                if run_id_filter:
                    if run_id_filter.get("eq"):
                        if run_id_filter.get("eq") != run_id:
                            continue
                    elif run_id_filter.get("ne"):
                        if run_id_filter.get("ne") == run_id:
                            continue

                datasource_name = components[1]
                generator_name = components[2]
                generator_asset = components[3]
                expectation_suite = components[4][:-5]
                if run_id not in validation_results:
                    validation_results[run_id] = {}
                if datasource_name not in validation_results[run_id]:
                    validation_results[run_id][datasource_name] = {}
                if generator_name not in validation_results[run_id][datasource_name]:
                    validation_results[run_id][datasource_name][generator_name] = {}
                if generator_asset not in validation_results[run_id][datasource_name][generator_name]:
                    validation_results[run_id][datasource_name][generator_name][generator_asset] = []
                validation_results[run_id][datasource_name][generator_name][generator_asset].append(expectation_suite)
            return validation_results
        elif validations_store["type"] == "s3":
            raise NotImplementedError("s3 validations_store is not yet supported for listing validation results")
        else:
            raise DataContextError("unrecognized validations_store type: %s" % validations_store["type"])
>>>>>>> da8df6a7

    def get_validation_result(
        self,
        data_asset_name,
        expectation_suite_name="default",
        run_id=None,
        validations_store_name="local_validation_result_store",
        failed_only=False,
    ):
        """Get validation results from a configured store.

        Args:
            data_asset_name: name of data asset for which to get validation result
            expectation_suite_name: expectation_suite name for which to get validation result (default: "default")
            run_id: run_id for which to get validation result (if None, fetch the latest result by alphanumeric sort)
            validations_store_name: the name of the store from which to get validation results
            failed_only: if True, filter the result to return only failed expectations

        Returns:
            validation_result

        """

        selected_store = self.stores[validations_store_name]
        if not isinstance(data_asset_name, NormalizedDataAssetName):
            data_asset_name = self._normalize_data_asset_name(data_asset_name)

        if not isinstance(data_asset_name, DataAssetIdentifier):
            data_asset_name = DataAssetIdentifier(
                datasource=data_asset_name.datasource,
                generator=data_asset_name.generator,
                generator_asset=data_asset_name.generator_asset
            )


        if run_id == None:
            #Get most recent run id
            # NOTE : This method requires a (potentially very inefficient) list_keys call.
            # It should probably move to live in an appropriate Store class,
            # but when we do so, that Store will need to function as more than just a key-value Store.
            key_list = selected_store.list_keys()
            run_id_set = set([key.run_id for key in key_list])
            run_id = max(run_id_set)

        key = ValidationResultIdentifier(
                expectation_suite_identifier=ExpectationSuiteIdentifier(
                    data_asset_name=data_asset_name,
                    expectation_suite_name=expectation_suite_name
                ),
                run_id=run_id
            )
        results_dict = selected_store.get(key)

        #TODO: This should be a convenience method of ValidationResultSuite
        if failed_only:
            failed_results_list = [result for result in results_dict["results"] if not result["success"]]
            results_dict["results"] = failed_results_list
            return results_dict
        else:
            return results_dict

    def update_return_obj(self, data_asset, return_obj):
        """Helper called by data_asset.

        Args:
            data_asset: The data_asset whose validation produced the current return object
            return_obj: the return object to update

        Returns:
            return_obj: the return object, potentially changed into a widget by the configured expectation explorer
        """
        return return_obj

    def build_data_documentation(self, site_names=None, data_asset_name=None):
        """
        TODO: Documentation needed

        Returns:
            A dictionary with the names of the updated data documentation sites as keys and the the location info
            of their index.html files as values
        """
        logger.debug("Starting DataContext.build_data_documentation")

        index_page_locator_infos = {}

        # construct the config (merge defaults with specifics)

        data_docs_config = self._project_config_with_varibles_substituted.get('data_docs')
        if data_docs_config:
            logger.debug("Found data_docs_config. Building sites...")
            sites = data_docs_config.get('sites', [])

            for site_name, site_config in sites.items():
                logger.debug("Building site %s" % site_name,)

                if (site_names and site_name in site_names) or not site_names or len(site_names) == 0:
                    complete_site_config = site_config
                    site_builder = instantiate_class_from_config(
                        config=complete_site_config,
                        runtime_config={
                            "data_context": self,
                        },
                        config_defaults={}
                    )
                    # TODO : Re-implement data_asset_name
                    # TODO : Site builder no longer needs to return index_page_locator_info. Instead, the context can fetch the required info from Stores.
                    index_page_locator_info = site_builder.build()#self, complete_site_config, specified_data_asset_name=data_asset_name)

                    if index_page_locator_info:
                        index_page_locator_infos[site_name] = index_page_locator_info
        else:
            logger.debug("No data_docs_config found. No site(s) built.")

        return index_page_locator_infos

    def profile_datasource(self,
                           datasource_name,
                           generator_name=None,
                           data_assets=None,
                           max_data_assets=20,
                           profile_all_data_assets=True,
                           profiler=BasicDatasetProfiler,
                           dry_run=False,
                           additional_batch_kwargs=None):
        """Profile the named datasource using the named profiler.

        Args:
            datasource_name: the name of the datasource for which to profile data_assets
            generator_name: the name of the generator to use to get batches
            data_assets: list of data asset names to profile
            max_data_assets: if the number of data assets the generator yields is greater than this max_data_assets,
                profile_all_data_assets=True is required to profile all
            profile_all_data_assets: when True, all data assets are profiled, regardless of their number
            profiler: the profiler class to use
            dry_run: when true, the method checks arguments and reports if can profile or specifies the arguments that are missing
            additional_batch_kwargs: Additional keyword arguments to be provided to get_batch when loading the data asset.
        Returns:
            A dictionary::

                {
                    "success": True/False,
                    "results": List of (expectation_suite, EVR) tuples for each of the data_assets found in the datasource
                }

            When success = False, the error details are under "error" key
        """

        if not dry_run:
            logger.info("Profiling '%s' with '%s'" % (datasource_name, profiler.__name__))

        profiling_results = {}

        # Get data_asset_name_list
        data_asset_names = self.get_available_data_asset_names(datasource_name)
        if generator_name is None:
            if len(data_asset_names[datasource_name].keys()) == 1:
                generator_name = list(data_asset_names[datasource_name].keys())[0]
        if generator_name not in data_asset_names[datasource_name]:
            raise ProfilerError("Generator %s not found for datasource %s" % (generator_name, datasource_name))

        data_asset_name_list = list(data_asset_names[datasource_name][generator_name])
        total_data_assets = len(data_asset_name_list)

        if data_assets and len(data_assets) > 0:
            not_found_data_assets = [name for name in data_assets if name not in data_asset_name_list]
            if len(not_found_data_assets) > 0:
                profiling_results = {
                    'success': False,
                    'error': {
                        'code': DataContext.PROFILING_ERROR_CODE_SPECIFIED_DATA_ASSETS_NOT_FOUND,
                        'not_found_data_assets': not_found_data_assets,
                        'data_assets': data_asset_name_list
                    }
                }
                return profiling_results


            data_asset_name_list = data_assets
            data_asset_name_list.sort()
            total_data_assets = len(data_asset_name_list)
            if not dry_run:
                logger.info("Profiling the white-listed data assets: %s, alphabetically." % (",".join(data_asset_name_list)))
        else:
            if profile_all_data_assets:
                data_asset_name_list.sort()
            else:
                if total_data_assets > max_data_assets:
                    profiling_results = {
                        'success': False,
                        'error': {
                            'code': DataContext.PROFILING_ERROR_CODE_TOO_MANY_DATA_ASSETS,
                            'num_data_assets': total_data_assets,
                            'data_assets': data_asset_name_list
                        }
                    }
                    return profiling_results

        if not dry_run:
            logger.info("Profiling all %d data assets from generator %s" % (len(data_asset_name_list), generator_name))
        else:
            logger.info("Found %d data assets from generator %s" % (len(data_asset_name_list), generator_name))

        profiling_results['success'] = True

        if not dry_run:
            profiling_results['results'] = []
            total_columns, total_expectations, total_rows, skipped_data_assets = 0, 0, 0, 0
            total_start_time = datetime.datetime.now()
            # run_id = total_start_time.isoformat().replace(":", "") + "Z"
            run_id = "profiling"

            for name in data_asset_name_list:
                logger.info("\tProfiling '%s'..." % name)
                try:
                    start_time = datetime.datetime.now()

                    # FIXME: There needs to be an affordance here to limit to 100 rows, or downsample, etc.
                    if additional_batch_kwargs is None:
                        additional_batch_kwargs = {}
                        
                    batch = self.get_batch(
                        data_asset_name=NormalizedDataAssetName(datasource_name, generator_name, name),
                        expectation_suite_name=profiler.__name__,
                        **additional_batch_kwargs
                    )

                    if not profiler.validate(batch):
                        raise ProfilerError(
                            "batch '%s' is not a valid batch for the '%s' profiler" % (name, profiler.__name__)
                        )

                    # Note: This logic is specific to DatasetProfilers, which profile a single batch. Multi-batch profilers
                    # will have more to unpack.
                    expectation_suite, validation_result = profiler.profile(batch, run_id=run_id)
                    profiling_results['results'].append((expectation_suite, validation_result))

                    if isinstance(batch, Dataset):
                        # For datasets, we can produce some more detailed statistics
                        row_count = batch.get_row_count()
                        total_rows += row_count
                        new_column_count = len(set([exp["kwargs"]["column"] for exp in expectation_suite["expectations"] if "column" in exp["kwargs"]]))
                        total_columns += new_column_count

                    new_expectation_count = len(expectation_suite["expectations"])
                    total_expectations += new_expectation_count

                    self.set_expectation_suite(expectation_suite)
                    duration = (datetime.datetime.now() - start_time).total_seconds()
                    logger.info("\tProfiled %d columns using %d rows from %s (%.3f sec)" %
                                (new_column_count, row_count, name, duration))

                except ProfilerError as err:
                    logger.warning(err.message)
                except IOError as exc:
                    logger.warning("IOError while profiling %s. (Perhaps a loading error?) Skipping." % (name))
                    logger.debug(str(exc))
                    skipped_data_assets += 1
                # FIXME: this is a workaround for catching SQLAlchemny exceptions without taking SQLAlchemy dependency.
                # Think how to avoid this.
                except Exception as e:
                    logger.warning("Exception while profiling %s. (Perhaps a loading error?) Skipping." % (name))
                    logger.debug(str(e))
                    skipped_data_assets += 1

            total_duration = (datetime.datetime.now() - total_start_time).total_seconds()
            logger.info("""
    Profiled %d of %d named data assets, with %d total rows and %d columns in %.2f seconds.
    Generated, evaluated, and stored %d candidate Expectations.
    Note: You will need to review and revise Expectations before using them in production.""" % (
                len(data_asset_name_list),
                total_data_assets,
                total_rows,
                total_columns,
                total_duration,
                total_expectations,
            ))
            if skipped_data_assets > 0:
                logger.warning("Skipped %d data assets due to errors." % skipped_data_assets)

        profiling_results['success'] = True
        return profiling_results


<<<<<<< HEAD
class DataContext(ConfigOnlyDataContext):
    """A DataContext represents a Great Expectations project. It organizes storage and access for
    expectation suites, datasources, notification settings, and data fixtures.

    The DataContext is configured via a yml file stored in a directory called great_expectations; the configuration file
    as well as managed expectation suites should be stored in version control.

    Use the `create` classmethod to create a new empty config, or instantiate the DataContext
    by passing the path to an existing data context root directory.

    DataContexts use data sources you're already familiar with. Generators help introspect data stores and data execution
    frameworks (such as airflow, Nifi, dbt, or dagster) to describe and produce batches of data ready for analysis. This
    enables fetching, validation, profiling, and documentation of  your data in a way that is meaningful within your
    existing infrastructure and work environment.

    DataContexts use a datasource-based namespace, where each accessible type of data has a three-part
    normalized *data_asset_name*, consisting of *datasource/generator/generator_asset*.

    - The datasource actually connects to a source of materialized data and returns Great Expectations DataAssets \
      connected to a compute environment and ready for validation.

    - The Generator knows how to introspect datasources and produce identifying "batch_kwargs" that define \
      particular slices of data.

    - The generator_asset is a specific name -- often a table name or other name familiar to users -- that \
      generators can slice into batches.

    An expectation suite is a collection of expectations ready to be applied to a batch of data. Since
    in many projects it is useful to have different expectations evaluate in different contexts--profiling
    vs. testing; warning vs. error; high vs. low compute; ML model or dashboard--suites provide a namespace
    option for selecting which expectations a DataContext returns.

    In many simple projects, the datasource or generator name may be omitted and the DataContext will infer
    the correct name when there is no ambiguity.

    Similarly, if no expectation suite name is provided, the DataContext will assume the name "default".
    """

    # def __init__(self, config, filepath, data_asset_name_delimiter='/'):
    def __init__(self, context_root_dir=None, active_environment_name='default', data_asset_name_delimiter='/'):

        # Determine the "context root directory" - this is the parent of "great_expectations" dir
        if context_root_dir is None:
            context_root_dir = self.find_context_root_dir()
        context_root_directory = os.path.abspath(context_root_dir)
        self._context_root_directory = context_root_directory

        self.active_environment_name = active_environment_name

        project_config = self._load_project_config()

        super(DataContext, self).__init__(
            project_config,
            context_root_directory,
            data_asset_name_delimiter,
        )

    # TODO : This should use a Store so that the DataContext doesn't need to be aware of reading and writing to disk.
    def _load_project_config(self):
        """
        Reads the project configuration from the project configuration file.
        The file may contain ${SOME_VARIABLE} variables - see self._project_config_with_varibles_substituted
        for how these are substituted.

        :return: the configuration object read from the file
        """
        try:
            with open(os.path.join(self.root_directory, "great_expectations.yml"), "r") as data:
                config_dict = yaml.load(data)
                config = DataContextConfig(**config_dict)
        except IOError:
            raise ConfigNotFoundError("No configuration found in %s" % str(os.path.join(self.root_directory, "great_expectations.yml")))

        return config

    # TODO : This should use a Store so that the DataContext doesn't need to be aware of reading and writing to disk.
    def _save_project_config(self):
        """Save the current project to disk."""
        logger.debug("Starting DataContext._save_project_config")

        config_filepath = os.path.join(self.root_directory, "great_expectations.yml")
        with open(config_filepath, "w") as data:
            #Note: I don't know how this method preserves commenting, but it seems to work
            config = copy.deepcopy(
                dict(self._project_config)
            )

            #the expectation_store shouldn't appear in the list
            del config["stores"]["expectations_store"]

            yaml.dump(config, data)

    def add_store(self, store_name, store_config):
        logger.debug("Starting DataContext.add_store")
        
        new_store = super(DataContext, self).add_store(store_name, store_config)
        self._save_project_config()
        return new_store

    def add_datasource(self, name, **kwargs):
        logger.debug("Starting DataContext.add_datasource for datasource %s" % name)

        new_datasource = super(DataContext, self).add_datasource(name, **kwargs)
        self._save_project_config()

        return new_datasource
      
    def find_context_root_dir(self):
        if os.path.isdir("../notebooks") and os.path.isfile("../great_expectations.yml"):
            return "../"
        elif os.path.isdir("./great_expectations") and \
                os.path.isfile("./great_expectations/great_expectations.yml"):
            return "./great_expectations"
        elif os.path.isdir("./") and os.path.isfile("./great_expectations.yml"):
            return "./"
        else:
            raise DataContextError(
                "Unable to locate context root directory. Please provide a directory name."
            )

class ExplorerDataContext(DataContext):

    def __init__(self, context_root_dir=None, expectation_explorer=True, data_asset_name_delimiter='/'):
        """
            expectation_explorer: If True, load the expectation explorer manager, which will modify GE return objects \
            to include ipython notebook widgets.
        """

        super(ExplorerDataContext, self).__init__(
            context_root_dir,
            data_asset_name_delimiter,
        )

        self._expectation_explorer = expectation_explorer
        if expectation_explorer:
            from great_expectations.jupyter_ux.expectation_explorer import ExpectationExplorer
            self._expectation_explorer_manager = ExpectationExplorer()

    def update_return_obj(self, data_asset, return_obj):
        """Helper called by data_asset.

        Args:
            data_asset: The data_asset whose validation produced the current return object
            return_obj: the return object to update

        Returns:
            return_obj: the return object, potentially changed into a widget by the configured expectation explorer
        """
        if self._expectation_explorer:
            return self._expectation_explorer_manager.create_expectation_widget(data_asset, return_obj)
        else:
            return return_obj
=======
PROJECT_HELP_COMMENT = """# Welcome to great expectations. 
# This project configuration file allows you to define datasources, 
# generators, integrations, and other configuration artifacts that
# make it easier to use Great Expectations.

# For more help configuring great expectations, 
# see the documentation at: https://docs.greatexpectations.io/en/latest/core_concepts/data_context.html#configuration

# NOTE: GE uses the names of configured datasources and generators to manage
# how expectations and other configuration artifacts are stored in the 
# expectations/ and datasources/ folders. If you need to rename an existing
# datasource or generator, be sure to also update the paths for related artifacts.

"""

PROJECT_OPTIONAL_CONFIG_COMMENT = """

# The plugins_directory is where the data_context will look for custom_data_assets.py
# and any configured evaluation parameter store

plugins_directory: plugins/

# Configure additional data context options here.

# Uncomment the lines below to enable s3 as a result store. If a result store is enabled,
# validation results will be saved in the store according to run id.

# For S3, ensure that appropriate credentials or assume_role permissions are set where
# validation happens.


validations_store:
  local:
    type: filesystem
    base_directory: uncommitted/validations/
#   remote:
#     type: s3
#     bucket: <your bucket>
#     key_prefix: <your key prefix>
#   

# Uncomment the lines below to save snapshots of data assets that fail validation.

# data_asset_snapshot_store:
#   filesystem:
#     base_directory: uncommitted/snapshots/
#   s3:
#     bucket:
#     key_prefix:

# Uncomment the lines below to enable a custom evaluation_parameter_store
# evaluation_parameter_store:
#   type: my_evaluation_parameter_store
#   config:  # - this is optional - this is how we can pass kwargs to the object's constructor
#     param1: boo
#     param2: bah


data_docs:
  sites:
    local_site: # site name
    # “local_site” renders documentation for all the datasources in the project from GE artifacts in the local repo. 
    # The site includes expectation suites and profiling and validation results from uncommitted directory. 
    # Local site provides the convenience of visualizing all the entities stored in JSON files as HTML.
      type: SiteBuilder
      site_store: # where the HTML will be written to (filesystem/S3)
        type: filesystem
        base_directory: uncommitted/documentation/local_site
      validations_store: # where to look for validation results (filesystem/S3)
        type: filesystem
        base_directory: uncommitted/validations/
        run_id_filter:
          ne: profiling
      profiling_store: # where to look for profiling results (filesystem/S3)
        type: filesystem
        base_directory: uncommitted/validations/
        run_id_filter:
          eq: profiling

      datasources: '*' # by default, all datasources
      sections:
        index:
          renderer:
            module: great_expectations.render.renderer
            class: SiteIndexPageRenderer
          view:
            module: great_expectations.render.view
            class: DefaultJinjaIndexPageView
        validations: # if not present, validation results are not rendered
          renderer:
            module: great_expectations.render.renderer
            class: ValidationResultsPageRenderer
          view:
            module: great_expectations.render.view
            class: DefaultJinjaPageView
        expectations: # if not present, expectation suites are not rendered
          renderer:
            module: great_expectations.render.renderer
            class: ExpectationSuitePageRenderer
          view:
            module: great_expectations.render.view
            class: DefaultJinjaPageView
        profiling: # if not present, profiling results are not rendered
          renderer:
            module: great_expectations.render.renderer
            class: ProfilingResultsPageRenderer
          view:
            module: great_expectations.render.view
            class: DefaultJinjaPageView
            
    team_site:
      # "team_site" is meant to support the "shared source of truth for a team" use case. 
      # By default only the expectations section is enabled.
      #  Users have to configure the profiling and the validations sections (and the corresponding validations_store and profiling_store attributes based on the team's decisions where these are stored (a local filesystem or S3). 
      # Reach out on Slack (https://tinyurl.com/great-expectations-slack>) if you would like to discuss the best way to configure a team site.
      type: SiteBuilder
      site_store:
        type: filesystem
        base_directory: uncommitted/documentation/team_site
#      validations_store:
#        type: s3
#        bucket: ???
#        path: ???
#      profiling_store:
#        type: filesystem
#        base_directory: fixtures/validations/
#        run_id_filter:
#          eq: profiling

      datasources: '*'
      sections:
        index:
          renderer:
            module: great_expectations.render.renderer
            class: SiteIndexPageRenderer
          view:
            module: great_expectations.render.view
            class: DefaultJinjaIndexPageView
        expectations:
          renderer:
            module: great_expectations.render.renderer
            class: ExpectationSuitePageRenderer
          view:
            module: great_expectations.render.view
            class: DefaultJinjaPageView

"""

PROJECT_TEMPLATE = PROJECT_HELP_COMMENT + "datasources: {}\n" + PROJECT_OPTIONAL_CONFIG_COMMENT


PROFILE_COMMENT = """This file stores profiles with database access credentials. 
Do not commit this file to version control. 

A profile can optionally have a single parameter called 
"url" which will be passed to sqlalchemy's create_engine.

Otherwise, all credential options specified here for a 
given profile will be passed to sqlalchemy's create URL function.

# Uncomment the lines below to enable a Slack webhook result callback.
# result_callback:
#   slack: https://slack.com/replace_with_your_webhook

"""
>>>>>>> da8df6a7
<|MERGE_RESOLUTION|>--- conflicted
+++ resolved
@@ -25,7 +25,7 @@
 from great_expectations.exceptions import DataContextError, ConfigNotFoundError, ProfilerError, InvalidConfigError
 
 # FIXME : fully deprecate site_builder, by replacing it with new_site_builder.
-# FIXME : Consolidate all builder files and classes in great_expectations/render/builder, to make it clear that they aren't renderers. 
+# FIXME : Consolidate all builder files and classes in great_expectations/render/builder, to make it clear that they aren't renderers.
 # from great_expectations.render.renderer.site_builder import SiteBuilder
 from great_expectations.render.renderer.new_site_builder import SiteBuilder
 
@@ -74,7 +74,6 @@
 yaml.default_flow_style = False
 
 ALLOWED_DELIMITERS = ['.', '/']
-PROFILE_PATH = "uncommitted/credentials/profiles.yml"
 
 
 class ConfigOnlyDataContext(object):
@@ -84,7 +83,7 @@
     2. ConfigOnlyDataContext doesn't attempt to "guess" paths or objects types. Instead, that logic is pushed into DataContext class.
 
     Together, these changes make ConfigOnlyDataContext class more testable.
-    
+
     DataContext itself inherits from ConfigOnlyDataContext. It behaves essentially the same as the v0.7.* implementation of DataContext.
     """
 
@@ -175,7 +174,7 @@
         """Initialize all Stores for this DataContext.
 
         Stores are a good fit for reading/writing objects that:
-            1. follow a clear key-value pattern, and 
+            1. follow a clear key-value pattern, and
             2. are usually edited programmatically, using the Context
 
         In general, Stores should take over most of the reading and writing to disk that DataContext had previously done.
@@ -188,7 +187,7 @@
 
         Note that stores do NOT manage plugins.
         """
-        
+
         for store_name, store_config in store_configs.items():
             self.add_store(
                 store_name,
@@ -354,7 +353,6 @@
         """Get all config variables from the default location."""
         # TODO: support stores
 
-<<<<<<< HEAD
         config_variables_file_path = self.get_project_config().get("config_variables_file_path")
         if config_variables_file_path:
             try:
@@ -369,19 +367,6 @@
                 return base_config_variables_store
         else:
             return {}
-=======
-        # TODO: support parameterized additional store locations
-        try:
-            with open(os.path.join(self.root_directory, PROFILE_PATH), "r") as profiles_file:
-                return yaml.load(profiles_file) or {}
-        except IOError as e:
-            if e.errno != errno.ENOENT:
-                raise
-            logger.debug("Generating empty profile store.")
-            base_profile_store = yaml.load("{}")
-            base_profile_store.yaml_set_start_comment(PROFILE_COMMENT)
-            return base_profile_store
->>>>>>> da8df6a7
 
     def get_project_config(self):
         project_config = self._project_config
@@ -405,7 +390,6 @@
         Returns:
             None
         """
-<<<<<<< HEAD
         config_variables = self._load_config_variables_file()
         config_variables[config_variable_name] = value
         config_variables_filepath = self.get_project_config().get("config_variables_file_path")
@@ -418,15 +402,6 @@
         if not os.path.isfile(config_variables_filepath):
             logger.info("Creating new substitution_variables file at {config_variables_filepath}".format(
                 config_variables_filepath=config_variables_filepath)
-=======
-        profiles = self._get_all_profile_credentials()
-        profiles[profile_name] = dict(**kwargs)
-        profiles_filepath = os.path.join(self.root_directory, PROFILE_PATH)
-        safe_mmkdir(os.path.dirname(profiles_filepath), exist_ok=True)
-        if not os.path.isfile(profiles_filepath):
-            logger.info("Creating new profiles store at {profiles_filepath}".format(
-                profiles_filepath=profiles_filepath)
->>>>>>> da8df6a7
             )
         with open(config_variables_filepath, "w") as config_variables_file:
             yaml.dump(config_variables, config_variables_file)
@@ -693,7 +668,7 @@
             )
 
         split_name = data_asset_name.split(self.data_asset_name_delimiter)
-        
+
         existing_expectation_suite_keys = self.list_expectation_suite_keys()
         existing_namespaces = []
         for key in existing_expectation_suite_keys:
@@ -979,7 +954,6 @@
 
         expectation_suite_name = validation_results["meta"].get("expectation_suite_name", "default")
 
-<<<<<<< HEAD
         # NOTE : Once we have consistent type generation at the source, this repacking logic will be unnecessary.
         key = ValidationResultIdentifier(
             coerce_types=True,
@@ -1003,22 +977,10 @@
                 get_slack_callback(result_callback["slack"])(validation_results)
             else:
                 logger.warning("Unrecognized result_callback configuration.")
-=======
-        profile = self._get_all_profile_credentials()
-        if "result_callback" in profile:
-            result_callback = profile["result_callback"]
-            try:
-                slack_webhook_url = result_callback["slack"]
-                # TODO move type checking to profile/environment loaders
-                assert isinstance(slack_webhook_url, str), TypeError
-                get_slack_callback(slack_webhook_url)(validation_results)
-            except (KeyError, TypeError):
-                logger.warning("Unrecognized result_slack callback configuration. Please verify this in your profiles.yml file: {}".format(PROFILE_PATH))
->>>>>>> da8df6a7
 
 
         # Proposed TODO : Snapshotting shouldn't be a top-level concern in the DataContext.
-        # Instead, it should be available as a pluggable Action. 
+        # Instead, it should be available as a pluggable Action.
         if validation_results["success"] is False and "data_asset_snapshot_store" in self.stores:
             logging.debug("Storing validation results to data_asset_snapshot_store")
             self.stores.data_asset_snapshot_store.set(
@@ -1115,11 +1077,9 @@
 
         Args:
             run_id: current run_id
-            key: parameter key
-            value: parameter value
-
-        Returns:
-            None
+
+        Returns:
+            value stored in evaluation_parameter_store for the provided run_id and key
         """
         if self.evaluation_parameter_store.has_key(run_id):
             return copy.deepcopy(
@@ -1311,72 +1271,6 @@
 
         return resource_locator_info
 
-<<<<<<< HEAD
-=======
-    def list_validation_results(self, validations_store=None):
-        """
-        Returns:
-             A dictionary describing validation results in the following format::
-
-                {
-                  "run_id":
-                    "datasource": {
-                        "generator": {
-                            "generator_asset": [expectation_suite_1, expectation_suite_1, ...]
-                        }
-                    }
-                }
-
-        """
-        if validations_store is None:
-            validations_store = self.validations_store
-        else:
-            validations_store = self._normalize_store_path(validations_store)
-
-        validation_results = {}
-
-        if validations_store["type"] == "filesystem":
-            result_paths = [y for x in os.walk(validations_store["base_directory"]) for y in glob(os.path.join(x[0], '*.json'))]
-            base_length = len(validations_store["base_directory"])
-            rel_paths = [path[base_length:] for path in result_paths]
-
-            for result in rel_paths:
-                components = result.split("/")
-
-                if len(components) != 5:
-                    logger.error("Unrecognized validation result path: %s" % result)
-                    continue
-                run_id = components[0]
-
-                # run_id_filter attribute in the config of validation store allows to filter run ids
-                run_id_filter = validations_store.get("run_id_filter")
-                if run_id_filter:
-                    if run_id_filter.get("eq"):
-                        if run_id_filter.get("eq") != run_id:
-                            continue
-                    elif run_id_filter.get("ne"):
-                        if run_id_filter.get("ne") == run_id:
-                            continue
-
-                datasource_name = components[1]
-                generator_name = components[2]
-                generator_asset = components[3]
-                expectation_suite = components[4][:-5]
-                if run_id not in validation_results:
-                    validation_results[run_id] = {}
-                if datasource_name not in validation_results[run_id]:
-                    validation_results[run_id][datasource_name] = {}
-                if generator_name not in validation_results[run_id][datasource_name]:
-                    validation_results[run_id][datasource_name][generator_name] = {}
-                if generator_asset not in validation_results[run_id][datasource_name][generator_name]:
-                    validation_results[run_id][datasource_name][generator_name][generator_asset] = []
-                validation_results[run_id][datasource_name][generator_name][generator_asset].append(expectation_suite)
-            return validation_results
-        elif validations_store["type"] == "s3":
-            raise NotImplementedError("s3 validations_store is not yet supported for listing validation results")
-        else:
-            raise DataContextError("unrecognized validations_store type: %s" % validations_store["type"])
->>>>>>> da8df6a7
 
     def get_validation_result(
         self,
@@ -1596,7 +1490,7 @@
                     # FIXME: There needs to be an affordance here to limit to 100 rows, or downsample, etc.
                     if additional_batch_kwargs is None:
                         additional_batch_kwargs = {}
-                        
+
                     batch = self.get_batch(
                         data_asset_name=NormalizedDataAssetName(datasource_name, generator_name, name),
                         expectation_suite_name=profiler.__name__,
@@ -1660,7 +1554,6 @@
         return profiling_results
 
 
-<<<<<<< HEAD
 class DataContext(ConfigOnlyDataContext):
     """A DataContext represents a Great Expectations project. It organizes storage and access for
     expectation suites, datasources, notification settings, and data fixtures.
@@ -1755,7 +1648,7 @@
 
     def add_store(self, store_name, store_config):
         logger.debug("Starting DataContext.add_store")
-        
+
         new_store = super(DataContext, self).add_store(store_name, store_config)
         self._save_project_config()
         return new_store
@@ -1767,7 +1660,7 @@
         self._save_project_config()
 
         return new_datasource
-      
+
     def find_context_root_dir(self):
         if os.path.isdir("../notebooks") and os.path.isfile("../great_expectations.yml"):
             return "../"
@@ -1812,171 +1705,4 @@
         if self._expectation_explorer:
             return self._expectation_explorer_manager.create_expectation_widget(data_asset, return_obj)
         else:
-            return return_obj
-=======
-PROJECT_HELP_COMMENT = """# Welcome to great expectations. 
-# This project configuration file allows you to define datasources, 
-# generators, integrations, and other configuration artifacts that
-# make it easier to use Great Expectations.
-
-# For more help configuring great expectations, 
-# see the documentation at: https://docs.greatexpectations.io/en/latest/core_concepts/data_context.html#configuration
-
-# NOTE: GE uses the names of configured datasources and generators to manage
-# how expectations and other configuration artifacts are stored in the 
-# expectations/ and datasources/ folders. If you need to rename an existing
-# datasource or generator, be sure to also update the paths for related artifacts.
-
-"""
-
-PROJECT_OPTIONAL_CONFIG_COMMENT = """
-
-# The plugins_directory is where the data_context will look for custom_data_assets.py
-# and any configured evaluation parameter store
-
-plugins_directory: plugins/
-
-# Configure additional data context options here.
-
-# Uncomment the lines below to enable s3 as a result store. If a result store is enabled,
-# validation results will be saved in the store according to run id.
-
-# For S3, ensure that appropriate credentials or assume_role permissions are set where
-# validation happens.
-
-
-validations_store:
-  local:
-    type: filesystem
-    base_directory: uncommitted/validations/
-#   remote:
-#     type: s3
-#     bucket: <your bucket>
-#     key_prefix: <your key prefix>
-#   
-
-# Uncomment the lines below to save snapshots of data assets that fail validation.
-
-# data_asset_snapshot_store:
-#   filesystem:
-#     base_directory: uncommitted/snapshots/
-#   s3:
-#     bucket:
-#     key_prefix:
-
-# Uncomment the lines below to enable a custom evaluation_parameter_store
-# evaluation_parameter_store:
-#   type: my_evaluation_parameter_store
-#   config:  # - this is optional - this is how we can pass kwargs to the object's constructor
-#     param1: boo
-#     param2: bah
-
-
-data_docs:
-  sites:
-    local_site: # site name
-    # “local_site” renders documentation for all the datasources in the project from GE artifacts in the local repo. 
-    # The site includes expectation suites and profiling and validation results from uncommitted directory. 
-    # Local site provides the convenience of visualizing all the entities stored in JSON files as HTML.
-      type: SiteBuilder
-      site_store: # where the HTML will be written to (filesystem/S3)
-        type: filesystem
-        base_directory: uncommitted/documentation/local_site
-      validations_store: # where to look for validation results (filesystem/S3)
-        type: filesystem
-        base_directory: uncommitted/validations/
-        run_id_filter:
-          ne: profiling
-      profiling_store: # where to look for profiling results (filesystem/S3)
-        type: filesystem
-        base_directory: uncommitted/validations/
-        run_id_filter:
-          eq: profiling
-
-      datasources: '*' # by default, all datasources
-      sections:
-        index:
-          renderer:
-            module: great_expectations.render.renderer
-            class: SiteIndexPageRenderer
-          view:
-            module: great_expectations.render.view
-            class: DefaultJinjaIndexPageView
-        validations: # if not present, validation results are not rendered
-          renderer:
-            module: great_expectations.render.renderer
-            class: ValidationResultsPageRenderer
-          view:
-            module: great_expectations.render.view
-            class: DefaultJinjaPageView
-        expectations: # if not present, expectation suites are not rendered
-          renderer:
-            module: great_expectations.render.renderer
-            class: ExpectationSuitePageRenderer
-          view:
-            module: great_expectations.render.view
-            class: DefaultJinjaPageView
-        profiling: # if not present, profiling results are not rendered
-          renderer:
-            module: great_expectations.render.renderer
-            class: ProfilingResultsPageRenderer
-          view:
-            module: great_expectations.render.view
-            class: DefaultJinjaPageView
-            
-    team_site:
-      # "team_site" is meant to support the "shared source of truth for a team" use case. 
-      # By default only the expectations section is enabled.
-      #  Users have to configure the profiling and the validations sections (and the corresponding validations_store and profiling_store attributes based on the team's decisions where these are stored (a local filesystem or S3). 
-      # Reach out on Slack (https://tinyurl.com/great-expectations-slack>) if you would like to discuss the best way to configure a team site.
-      type: SiteBuilder
-      site_store:
-        type: filesystem
-        base_directory: uncommitted/documentation/team_site
-#      validations_store:
-#        type: s3
-#        bucket: ???
-#        path: ???
-#      profiling_store:
-#        type: filesystem
-#        base_directory: fixtures/validations/
-#        run_id_filter:
-#          eq: profiling
-
-      datasources: '*'
-      sections:
-        index:
-          renderer:
-            module: great_expectations.render.renderer
-            class: SiteIndexPageRenderer
-          view:
-            module: great_expectations.render.view
-            class: DefaultJinjaIndexPageView
-        expectations:
-          renderer:
-            module: great_expectations.render.renderer
-            class: ExpectationSuitePageRenderer
-          view:
-            module: great_expectations.render.view
-            class: DefaultJinjaPageView
-
-"""
-
-PROJECT_TEMPLATE = PROJECT_HELP_COMMENT + "datasources: {}\n" + PROJECT_OPTIONAL_CONFIG_COMMENT
-
-
-PROFILE_COMMENT = """This file stores profiles with database access credentials. 
-Do not commit this file to version control. 
-
-A profile can optionally have a single parameter called 
-"url" which will be passed to sqlalchemy's create_engine.
-
-Otherwise, all credential options specified here for a 
-given profile will be passed to sqlalchemy's create URL function.
-
-# Uncomment the lines below to enable a Slack webhook result callback.
-# result_callback:
-#   slack: https://slack.com/replace_with_your_webhook
-
-"""
->>>>>>> da8df6a7
+            return return_obj