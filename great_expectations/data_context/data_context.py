--- conflicted
+++ resolved
@@ -374,34 +374,15 @@
             data_asset_name = "_untitled"
 
         if "result_store" in self._project_config:
-            if isinstance(data_asset, DataAsset):
-                data_asset_name = data_asset.get_data_asset_name()
-            else:
-                data_asset_name = "_untitled"
-
             result_store = self._project_config["result_store"]
             if isinstance(result_store, dict) and "filesystem" in result_store:
-<<<<<<< HEAD
-                logger.info("Storing result to file")
-                # TODO: better error handling if base directory doesn't exist or isn't configured
-                try:
-                    os.makedirs(os.path.join(self.context_root_directory, "great_expectations", result_store["filesystem"]["base_directory"], run_id))
-                except OSError as e:
-                    if e.errno != errno.EEXIST:
-                        raise
-=======
                 validation_filepath = os.path.join(self.context_root_directory, result_store["filesystem"]["base_directory"],
                                        run_id, data_asset_name + ".json")
                 logger.info("Storing validation result: %s" % validation_filepath)
                 safe_mmkdir(os.path.join(self.context_root_directory, result_store["filesystem"]["base_directory"], run_id))
                 with open(validation_filepath, "w") as outfile:
                     json.dump(validation_results, outfile)
->>>>>>> 474c02fb
-
-                with open(os.path.join(self.context_root_directory, "great_expectations", result_store["filesystem"]["base_directory"],
-                                       run_id, data_asset_name + ".json"), "w") as outfile:
-                    json.dump(validation_results, outfile)
-            elif isinstance(result_store, dict) and "s3" in result_store:
+            if isinstance(result_store, dict) and "s3" in result_store:
                 bucket = result_store["s3"]["bucket"]
                 key_prefix = result_store["s3"]["key_prefix"]
                 key = os.path.join(key_prefix, "validations/{run_id}/{data_asset_name}.json".format(run_id=run_id,
@@ -432,14 +413,6 @@
                     safe_mmkdir(os.path.join(self.context_root_directory, data_asset_snapshot_store["filesystem"]["base_directory"], run_id))
                     data_asset.to_csv(os.path.join(self.context_root_directory, data_asset_snapshot_store["filesystem"]["base_directory"],
                                                    run_id,
-<<<<<<< HEAD
-                                                   data_asset.get_data_asset_name() + ".csv.gz"), compression="gzip")
-                if isinstance(data_asset_snapshot_store, dict) and "s3" in data_asset_snapshot_store:
-                    bucket = data_asset_snapshot_store["s3"]["bucket"]
-                    key_prefix = data_asset_snapshot_store["s3"]["key_prefix"]
-                    key = os.path.join(key_prefix, "snapshots/{run_id}/{data_asset_name}.csv.gz".format(run_id=run_id,
-                                                                                     data_asset_name=data_asset.get_data_asset_name()))
-=======
                                                    data_asset_name + ".csv.gz"), compression="gzip")
 
                 if isinstance(data_asset_snapshot_store, dict) and "s3" in data_asset_snapshot_store:
@@ -447,7 +420,6 @@
                     key_prefix = data_asset_snapshot_store["s3"]["key_prefix"]
                     key = key_prefix + "snapshots/{run_id}/{data_asset_name}".format(run_id=run_id,
                                                                                      data_asset_name=data_asset_name) + ".csv.gz"
->>>>>>> 474c02fb
                     validation_results["meta"]["data_asset_snapshot"] = "s3://{bucket}/{key}".format(bucket=bucket, key=key)
 
                     try:
@@ -713,7 +685,6 @@
     
     
 # Uncomment the lines below to save snapshots of data assets that fail validation.
-# Only filesystem or s3 should be uncommented 
 
 # data_asset_snapshot_store:
 #   filesystem:
