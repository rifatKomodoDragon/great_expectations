import random

from ..types import (
    DataAssetIdentifier,
    ValidationResultIdentifier,
)
from ..types.base_resource_identifiers import (
    DataContextKey,
)
from ..util import safe_mmkdir
import pandas as pd
import six
import io
import os
import json
import logging
logger = logging.getLogger(__name__)
import importlib
import re
from six import string_types

from ..util import (
    parse_string_to_data_context_resource_identifier
)
from ...types import (
    ListOf,
    AllowedKeysDotDict,
)

# TODO : Add docstrings to these classes.
# TODO : Implement S3StoreBackend with mocks and tests

# NOTE : Abe 2019/08/30 : Currently, these classes behave as key-value stores.
# We almost certainly want to extend that functionality to allow other operations

class StoreBackend(object):
    """a key-value store, to abstract away reading and writing to a persistence layer
    """

    def __init__(
        self,
        root_directory=None, # NOTE: Eugene: 2019-09-06: I think this should be moved into filesystem-specific children classes
    ):
        self.root_directory = root_directory

    def get(self, key):
        self._validate_key(key)
        value = self._get(key)
        return value

    def set(self, key, value, **kwargs):
        self._validate_key(key)
        self._validate_value(value)
        # Allow the implementing setter to return something (e.g. a path used for its key)
        return self._set(key, value, **kwargs)

    def has_key(self, key):
        self._validate_key(key)
        return self._has_key(key)

    def _validate_key(self, key):
        if not isinstance(key, tuple):
            raise TypeError("Keys in {0} must be instances of {1}, not {2}".format(
                self.__class__.__name__,
                tuple,
                type(key),
            ))
        
        for key_element in key:
            if not isinstance(key_element, string_types):
                raise TypeError("Elements within tuples passed as keys to {0} must be instances of {1}, not {2}".format(
                    self.__class__.__name__,
                    string_types,
                    type(key_element),
                ))

    def _validate_value(self, value):
        pass

    def _get(self, key):
        raise NotImplementedError

    def _set(self, key, value, **kwargs):
        raise NotImplementedError

    def list_keys(self):
        raise NotImplementedError

    def _has_key(self, key):
        raise NotImplementedError


class InMemoryStoreBackend(StoreBackend):
    """Uses an in-memory dictionary as a store backend.

    Note: currently, this class turns the whole key into a single key_string.
    This works, but it's blunt.
    """

    def __init__(
        self,
        separator=".",
        root_directory=None
    ):
        self.store = {}
        self.separator = separator

    def _get(self, key):
        return self.store[self._convert_tuple_to_string(key)]

    def _set(self, key, value, **kwargs):
        self.store[self._convert_tuple_to_string(key)] = value

    def _validate_key(self, key):
        super(InMemoryStoreBackend, self)._validate_key(key)
        
        if self.separator in key:
            raise ValueError("Keys in {0} must not contain the separator character {1} : {2}".format(
                self.__class__.__name__,
                self.separator,
                key,
            ))
    
    def _convert_tuple_to_string(self, tuple_):
        return self.separator.join(tuple_)
    
    def _convert_string_to_tuple(self, string):
        return tuple(string.split(self.separator))

    def list_keys(self):
        return [self._convert_string_to_tuple(key_str) for key_str in list(self.store.keys())]

    def _has_key(self, key):
        return self._convert_tuple_to_string(key) in self.store


class FixedLengthTupleStoreBackend(StoreBackend):
    """

    The key to this StoreBackend abstract class must be a tuple with fixed length equal to key_length.
    The filepath_template is a string template used to convert the key to a filepath.
    There's a bit of regex magic in _convert_filepath_to_key that reverses this process,
    so that we can write AND read using filenames as keys.

    Another class should get this logic through multiple inheritance.
    """

    def __init__(
        self,
        # base_directory,
        filepath_template,
        key_length,
        root_directory,
        forbidden_substrings=None,
        platform_specific_separator=True
    ):
        assert isinstance(key_length, int)
        self.key_length = key_length
        if forbidden_substrings is None:
            forbidden_substrings = ["/", "\\"]
        self.forbidden_substrings = forbidden_substrings
        self.platform_specific_separator = platform_specific_separator

        self.filepath_template = filepath_template
        self.verify_that_key_to_filepath_operation_is_reversible()

    def _validate_key(self, key):
        super(FixedLengthTupleStoreBackend, self)._validate_key(key)

        for key_element in key:
            for substring in self.forbidden_substrings:
                if substring in key_element:
                    raise ValueError("Keys in {0} must not contain substrings in {1} : {2}".format(
                        self.__class__.__name__,
                        self.forbidden_substrings,
                        key,
                    ))

    def _validate_value(self, value):
        # NOTE: We may want to allow bytes here as well.

        if not isinstance(value, string_types):
            raise TypeError("Values in {0} must be instances of {1}, not {2}".format(
                self.__class__.__name__,
                string_types,
                type(value),
            ))

    def _convert_key_to_filepath(self, key):
        # NOTE: At some point in the future, it might be better to replace this logic with os.path.join.
        # That seems more correct, but the configs will be a lot less intuitive.
        # In the meantime, there is some chance that configs will not be cross-OS compatible.

        # NOTE : These methods support fixed-length keys, but not variable.
        self._validate_key(key)
        converted_string = self.filepath_template.format(*list(key))
        if self.platform_specific_separator:
            converted_string = os.path.join(*converted_string.split('/'))
        return converted_string

    def _convert_filepath_to_key(self, filepath):
        # filepath_template (for now) is always specified with forward slashes, but it is then
        # used to (1) dynamically construct and evaluate a regex, and (2) split the provided (observed) filepath
        if self.platform_specific_separator:
            filepath_template = os.path.join(*self.filepath_template.split('/'))
            filepath_template = filepath_template.replace('\\', '\\\\')
        else:
            filepath_template = self.filepath_template

        # Convert the template to a regex
        indexed_string_substitutions = re.findall(r"{\d+}", filepath_template)
        tuple_index_list = ["(?P<tuple_index_{0}>.*)".format(i, ) for i in range(len(indexed_string_substitutions))]
        intermediate_filepath_regex = re.sub(
            r"{\d+}",
            lambda m, r=iter(tuple_index_list): next(r),
            filepath_template
        )
        filepath_regex = intermediate_filepath_regex.format(*tuple_index_list)

        # Apply the regex to the filepath
        matches = re.compile(filepath_regex).match(filepath)
        if matches is None:
            return None

        # Map key elements into the appropriate parts of the tuple
        new_key = list([None for element in range(self.key_length)])
        for i in range(len(tuple_index_list)):
            tuple_index = int(re.search('\d+', indexed_string_substitutions[i]).group(0))
            key_element = matches.group('tuple_index_' + str(i))
            new_key[tuple_index] = key_element

        new_key = tuple(new_key)
        return new_key

    def verify_that_key_to_filepath_operation_is_reversible(self):
        def get_random_hex(len=4):
            return "".join([random.choice(list("ABCDEF0123456789")) for i in range(len)])

        key = tuple([get_random_hex() for j in range(self.key_length)])
        filepath = self._convert_key_to_filepath(key)
        new_key = self._convert_filepath_to_key(filepath)
        if key != new_key:
            raise ValueError(
                "filepath template {0} for class {1} is not reversible for a tuple of length {2}. Have you included all elements in the key tuple?".format(
                    self.filepath_template,
                    self.__class__.__name__,
                    self.key_length,
                ))


class FixedLengthTupleFilesystemStoreBackend(FixedLengthTupleStoreBackend):
    """Uses a local filepath as a store.

    The key to this StoreBackend must be a tuple with fixed length equal to key_length.
    The filepath_template is a string template used to convert the key to a filepath.
    There's a bit of regex magic in _convert_filepath_to_key that reverses this process,
    so that we can write AND read using filenames as keys.
    """

    def __init__(
        self,
        base_directory,
        filepath_template,
        key_length,
        root_directory,
        forbidden_substrings=None,
        platform_specific_separator=True
    ):
        super(FixedLengthTupleFilesystemStoreBackend, self).__init__(
            root_directory=root_directory,
            filepath_template=filepath_template,
            key_length=key_length,
            forbidden_substrings=forbidden_substrings,
            platform_specific_separator=platform_specific_separator
        )

        self.base_directory = base_directory

        if not os.path.isabs(root_directory):
            raise ValueError("root_directory must be an absolute path. Got {0} instead.".format(root_directory))

        self.root_directory = root_directory

        self.full_base_directory = os.path.join(
            self.root_directory,
            self.base_directory,
        )

        safe_mmkdir(str(os.path.dirname(self.full_base_directory)))

    def _get(self, key):
        filepath = os.path.join(
            self.full_base_directory,
            self._convert_key_to_filepath(key)
        )
        with open(filepath, 'r') as infile:
            return infile.read()

    def _set(self, key, value, **kwargs):
        filepath = os.path.join(
            self.full_base_directory,
            self._convert_key_to_filepath(key)
        )
        path, filename = os.path.split(filepath)

        safe_mmkdir(str(path))
        with open(filepath, "wb") as outfile:
            outfile.write(value.encode("utf-8"))
        return filepath

    def list_keys(self):
        key_list = []
        for root, dirs, files in os.walk(self.full_base_directory):
            for file_ in files:
                full_path, file_name = os.path.split(os.path.join(root, file_))
                relative_path = os.path.relpath(
                    full_path,
                    self.full_base_directory,
                )
                if relative_path == ".":
                    filepath = file_name
                else:
                    filepath = os.path.join(
                        relative_path,
                        file_name
                    )

                key = self._convert_filepath_to_key(filepath)
                if key:
                    key_list.append(key)

        return key_list

    def has_key(self, key):
        assert isinstance(key, string_types)

        all_keys = self.list_keys()
        return key in all_keys


class FixedLengthTupleS3StoreBackend(FixedLengthTupleStoreBackend):
    """
    Uses an S3 bucket as a store.

    The key to this StoreBackend must be a tuple with fixed length equal to key_length.
    The filepath_template is a string template used to convert the key to a filepath.
    There's a bit of regex magic in _convert_filepath_to_key that reverses this process,
    so that we can write AND read using filenames as keys.
    """
    def __init__(
        self,
        root_directory,
        filepath_template,
        key_length,
        bucket,
        prefix="",
        forbidden_substrings=None,
        platform_specific_separator=False
    ):
        super(FixedLengthTupleS3StoreBackend, self).__init__(
            root_directory=root_directory,
            filepath_template=filepath_template,
            key_length=key_length,
            forbidden_substrings=forbidden_substrings,
            platform_specific_separator=platform_specific_separator
        )
        self.bucket = bucket
        self.prefix = prefix

    def _get(self, key):
        s3_object_key = os.path.join(
            self.prefix,
            self._convert_key_to_filepath(key)
        )

        import boto3
        s3 = boto3.client('s3')
        s3_response_object = s3.get_object(Bucket=self.bucket, Key=s3_object_key)
        return s3_response_object['Body'].read().decode(s3_response_object.get("ContentEncoding", 'utf-8'))

    def _set(self, key, value, content_encoding='utf-8', content_type='application/json'):
        s3_object_key = os.path.join(
            self.prefix,
            self._convert_key_to_filepath(key)
        )

        import boto3
        s3 = boto3.resource('s3')
        result_s3 = s3.Object(self.bucket, s3_object_key)
        result_s3.put(Body=value.encode(content_encoding), ContentEncoding=content_encoding, ContentType=content_type)
        return s3_object_key

    def list_keys(self):
        key_list = []

        import boto3
        s3 = boto3.client('s3')

        for s3_object_info in s3.list_objects(Bucket=self.bucket, Prefix=self.prefix)['Contents']:
            s3_object_key = s3_object_info['Key']
            s3_object_key = os.path.relpath(
                s3_object_key,
                self.prefix,
            )

            key = self._convert_filepath_to_key(s3_object_key)
            if key:
                key_list.append(key)

        return key_list

    def has_key(self, key):
        assert isinstance(key, string_types)

        all_keys = self.list_keys()
<<<<<<< HEAD
        return key in all_keys


class FixedLengthTupleGCSStoreBackend(FixedLengthTupleStoreBackend):
    """
    Uses a GCS bucket as a store.

    The key to this StoreBackend must be a tuple with fixed length equal to key_length.
    The filepath_template is a string template used to convert the key to a filepath.
    There's a bit of regex magic in _convert_filepath_to_key that reverses this process,
    so that we can write AND read using filenames as keys.
    """
    def __init__(
        self,
        root_directory,
        filepath_template,
        key_length,
        bucket,
        prefix,
        project,
        forbidden_substrings=["/", "\\"],
    ):
        super(FixedLengthTupleGCSStoreBackend, self).__init__(
            root_directory=root_directory,
            filepath_template=filepath_template,
            key_length=key_length,
            forbidden_substrings=forbidden_substrings,
        )
        self.bucket = bucket
        self.prefix = prefix
        self.project = project


    def _get(self, key):
        gcs_object_key = os.path.join(
            self.prefix,
            self._convert_key_to_filepath(key)
        )

        from google.cloud import storage
        gcs = storage.Client(project=self.project)
        bucket = gcs.get_bucket(self.bucket)
        gcs_response_object = bucket.get_blob(gcs_object_key)
        return gcs_response_object.download_as_string().decode("utf-8")

    def _set(self, key, value, content_encoding='utf-8', content_type='application/json'):
        gcs_object_key = os.path.join(
            self.prefix,
            self._convert_key_to_filepath(key)
        )

        from google.cloud import storage
        gcs = storage.Client(project=self.project)
        bucket = gcs.get_bucket(self.bucket)
        blob = bucket.blob(gcs_object_key)
        blob.upload_from_string(value.encode(content_encoding), content_type=content_type)
        return gcs_object_key

    def list_keys(self):
        key_list = []

        from google.cloud import storage
        gcs = storage.Client(self.project)

        for blob in gcs.list_blobs(self.bucket, prefix=self.prefix):
            gcs_object_name = blob.name
            gcs_object_key = os.path.relpath(
                gcs_object_name,
                self.prefix,
            )

            key = self._convert_filepath_to_key(gcs_object_key)
            if key:
                key_list.append(key)

        return key_list

    def has_key(self, key):
        assert isinstance(key, string_types)

        all_keys = self.list_keys()
        return key in all_keys        
=======
        return key in all_keys
>>>>>>> 2844644c
<|MERGE_RESOLUTION|>--- conflicted
+++ resolved
@@ -413,7 +413,6 @@
         assert isinstance(key, string_types)
 
         all_keys = self.list_keys()
-<<<<<<< HEAD
         return key in all_keys
 
 
@@ -434,13 +433,15 @@
         bucket,
         prefix,
         project,
-        forbidden_substrings=["/", "\\"],
+        forbidden_substrings=None,
+        platform_specific_separator=False
     ):
         super(FixedLengthTupleGCSStoreBackend, self).__init__(
             root_directory=root_directory,
             filepath_template=filepath_template,
             key_length=key_length,
             forbidden_substrings=forbidden_substrings,
+            platform_specific_separator=platform_specific_separator
         )
         self.bucket = bucket
         self.prefix = prefix
@@ -495,7 +496,4 @@
         assert isinstance(key, string_types)
 
         all_keys = self.list_keys()
-        return key in all_keys        
-=======
-        return key in all_keys
->>>>>>> 2844644c
+        return key in all_keys