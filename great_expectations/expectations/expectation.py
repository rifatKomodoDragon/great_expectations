--- conflicted
+++ resolved
@@ -1005,29 +1005,17 @@
             errors=[],  #!!!FIXME!!!
         )
 
-<<<<<<< HEAD
-    def print_diagnostic_checklist(self) -> str:
-=======
     def print_diagnostic_checklist(
         self,
         diagnostics: Optional[ExpectationDiagnostics] = None,
         show_failed_tests: bool = False,
     ) -> str:
->>>>>>> 6c6de5fa
         """Runs self.run_diagnostics and generates a diagnostic checklist.
 
         This output from this method is a thin wrapper for ExpectationDiagnostics.generate_checklist()
         This method is experimental.
         """
 
-<<<<<<< HEAD
-        diagnostics: ExpectationDiagnostics = self.run_diagnostics()
-        checklist: str = diagnostics.generate_checklist()
-        print(checklist)
-
-        return checklist
-
-=======
         if diagnostics is None:
             diagnostics = self.run_diagnostics()
 
@@ -1043,7 +1031,6 @@
 
         return checklist
 
->>>>>>> 6c6de5fa
     def _get_examples_from_json(self):
         """Only meant to be called by self._get_examples"""
         results = []
