--- conflicted
+++ resolved
@@ -50,11 +50,7 @@
         return self._data_context
 
     @data_context.setter
-<<<<<<< HEAD
-    def data_context(self, data_context) -> None:
-=======
     def data_context(self, data_context: DataContext) -> None:
->>>>>>> 78802639
         assert isinstance(data_context, DataContext)
         self._data_context = data_context
 
@@ -96,11 +92,7 @@
             return None
 
     @staticmethod
-<<<<<<< HEAD
-    def print_ctx_debugging(ctx) -> None:
-=======
     def print_ctx_debugging(ctx: click.Context) -> None:
->>>>>>> 78802639
         print(f"ctx.args: {ctx.args}")
         print(f"ctx.params: {ctx.params}")
         print(f"ctx.obj: {ctx.obj}")
@@ -156,9 +148,6 @@
     help='Assume "yes" for all prompts.',
 )
 @click.pass_context
-<<<<<<< HEAD
-def cli(ctx, v3_api, verbose, config_file_location, assume_yes) -> None:
-=======
 def cli(
     ctx: click.Context,
     v3_api: bool,
@@ -166,7 +155,6 @@
     config_file_location: Optional[str],
     assume_yes: bool,
 ) -> None:
->>>>>>> 78802639
     """
     Welcome to the great_expectations CLI!
 
