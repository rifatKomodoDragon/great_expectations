--- conflicted
+++ resolved
@@ -401,10 +401,7 @@
                 if table_column_name_to_inferred_semantic_domain_type_map
                 else None,
             },
-<<<<<<< HEAD
-=======
             rule_name=rule_name,
->>>>>>> 131fc4c2
         )
         for column_name in column_names
     ]
