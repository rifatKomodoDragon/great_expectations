--- conflicted
+++ resolved
@@ -30,7 +30,6 @@
     DomainPlotComponent,
     ExpectationKwargPlotComponent,
     MetricPlotComponent,
-    PlotComponent,
     determine_plot_title,
 )
 from great_expectations.rule_based_profiler.types.data_assistant_result.plot_result import (
@@ -212,9 +211,6 @@
             exclude_column_names=exclude_column_names,
         )
 
-<<<<<<< HEAD
-        return bars
-
     @staticmethod
     def get_qualitative_metric_chart(
         df: pd.DataFrame,
@@ -304,7 +300,6 @@
                 y=metric_component.plot_on_axis(),
                 tooltip=tooltip,
             )
-            .transform_window()
         )
 
         # alt.Chart(df).mark_line(point=True).encode(
@@ -347,16 +342,9 @@
 
         return points
 
-    @staticmethod
-    def get_expect_domain_values_to_be_between_chart(
-        df: pd.DataFrame,
-        metric_name: str,
-        metric_type: alt.StandardType,
-=======
     def _plot(
         self,
         plot_mode: PlotMode,
->>>>>>> 4a71e72d
         sequential: bool,
         theme: Optional[Dict[str, Any]] = None,
         include_column_names: Optional[List[str]] = None,
@@ -988,8 +976,8 @@
         metric_component: MetricPlotComponent,
         batch_component: BatchPlotComponent,
         domain_component: DomainPlotComponent,
-        min_value_component: PlotComponent,
-        max_value_component: PlotComponent,
+        min_value_component: ExpectationKwargPlotComponent,
+        max_value_component: ExpectationKwargPlotComponent,
         tooltip: List[alt.Tooltip],
     ) -> alt.Chart:
         line_color: alt.HexColor = alt.HexColor(ColorPalettes.HEATMAP_6.value[4])
@@ -1071,8 +1059,8 @@
         metric_component: MetricPlotComponent,
         batch_component: BatchPlotComponent,
         domain_component: DomainPlotComponent,
-        min_value_component: PlotComponent,
-        max_value_component: PlotComponent,
+        min_value_component: ExpectationKwargPlotComponent,
+        max_value_component: ExpectationKwargPlotComponent,
         tooltip: List[alt.Tooltip],
     ) -> alt.Chart:
         line_color: alt.HexColor = alt.HexColor(ColorPalettes.HEATMAP_6.value[4])
@@ -1475,10 +1463,10 @@
         metric_component: MetricPlotComponent,
         batch_component: BatchPlotComponent,
         domain_component: DomainPlotComponent,
-        min_value_component: PlotComponent,
-        max_value_component: PlotComponent,
-        strict_min_component: PlotComponent,
-        strict_max_component: PlotComponent,
+        min_value_component: ExpectationKwargPlotComponent,
+        max_value_component: ExpectationKwargPlotComponent,
+        strict_min_component: ExpectationKwargPlotComponent,
+        strict_max_component: ExpectationKwargPlotComponent,
         predicate: Union[bool, int],
     ) -> alt.VConcatChart:
         line_color: alt.HexColor = alt.HexColor(ColorPalettes.HEATMAP_6.value[4])
@@ -1591,10 +1579,10 @@
         metric_component: MetricPlotComponent,
         batch_component: BatchPlotComponent,
         domain_component: DomainPlotComponent,
-        min_value_component: PlotComponent,
-        max_value_component: PlotComponent,
-        strict_min_component: PlotComponent,
-        strict_max_component: PlotComponent,
+        min_value_component: ExpectationKwargPlotComponent,
+        max_value_component: ExpectationKwargPlotComponent,
+        strict_min_component: ExpectationKwargPlotComponent,
+        strict_max_component: ExpectationKwargPlotComponent,
         predicate: Union[bool, int],
     ) -> alt.VConcatChart:
         line_color: alt.HexColor = alt.HexColor(ColorPalettes.HEATMAP_6.value[4])
@@ -1867,15 +1855,10 @@
         plot_mode: PlotMode,
         sequential: bool,
         subtitle: Optional[str],
-<<<<<<< HEAD
     ) -> alt.Chart:
-        qualitative_metrics: List[str] = ["table_columns"]
-
-        quantitative_metrics: List[str] = [
-=======
-    ) -> Optional[alt.Chart]:
-        implemented_metrics: Set[str] = {
->>>>>>> 4a71e72d
+        qualitative_metrics: Set[str] = {"table_columns"}
+
+        quantitative_metrics: Set[str] = {
             "table_row_count",
             "column_distinct_values_count",
         }
@@ -1893,7 +1876,6 @@
             ]
         ] = None
         chart: Optional[alt.Chart] = None
-<<<<<<< HEAD
         if plot_mode is PlotMode.PRESCRIPTIVE:
             if metric_name in quantitative_metrics:
                 plot_impl = self.get_expect_domain_values_to_be_between_chart
@@ -1901,12 +1883,6 @@
                 plot_impl = self.get_expect_domain_values_to_be_in_set
         elif plot_mode is PlotMode.DESCRIPTIVE:
             if metric_name in quantitative_metrics:
-=======
-        if metric_name in implemented_metrics:
-            if plot_mode is PlotMode.PRESCRIPTIVE:
-                plot_impl = self.get_expect_domain_values_to_be_between_chart
-            elif plot_mode is PlotMode.DESCRIPTIVE:
->>>>>>> 4a71e72d
                 plot_impl = self.get_quantitative_metric_chart
             elif metric_name in qualitative_metrics:
                 plot_impl = self.get_qualitative_metric_chart
