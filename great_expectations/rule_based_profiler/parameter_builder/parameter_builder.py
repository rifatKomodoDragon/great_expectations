import copy
import itertools
from abc import ABC, abstractmethod
<<<<<<< HEAD
from dataclasses import make_dataclass
from typing import Any, Dict, List, Optional, Set, Union
=======
from dataclasses import asdict, dataclass, make_dataclass
from typing import Any, Dict, List, Optional, Set, Tuple, Union
>>>>>>> 6c6de5fa

import numpy as np

import great_expectations.exceptions as ge_exceptions
from great_expectations.core.batch import Batch, BatchRequest, RuntimeBatchRequest
<<<<<<< HEAD
from great_expectations.rule_based_profiler.types import (
=======
from great_expectations.core.util import convert_to_json_serializable
from great_expectations.rule_based_profiler.types import (
    Attributes,
>>>>>>> 6c6de5fa
    Builder,
    Domain,
    ParameterContainer,
)
from great_expectations.rule_based_profiler.util import build_metric_domain_kwargs
from great_expectations.rule_based_profiler.util import (
    get_batch_ids as get_batch_ids_from_batch_list_or_batch_request,
)
from great_expectations.rule_based_profiler.util import (
    get_parameter_value_and_validate_return_type,
)
from great_expectations.rule_based_profiler.util import (
    get_validator as get_validator_using_batch_list_or_batch_request,
)
<<<<<<< HEAD
=======
from great_expectations.types import SerializableDictDot
>>>>>>> 6c6de5fa
from great_expectations.validator.metric_configuration import MetricConfiguration

# TODO: <Alex>These are placeholder types, until a formal metric computation state class is made available.</Alex>
MetricValue = Union[Any, List[Any], np.ndarray]
MetricValues = Union[MetricValue, np.ndarray]
MetricComputationDetails = Dict[str, Any]
MetricComputationResult = make_dataclass(
    "MetricComputationResult", ["metric_values", "details"]
)


<<<<<<< HEAD
=======
@dataclass
class AttributedResolvedMetrics(SerializableDictDot):
    """
    This class facilitates computing multiple metrics as one operation.

    In order to gather results pertaining to diverse MetricConfiguration directives, computed metrics are augmented
    with uniquely identifiable attribution object so that receivers can filter them from overall resolved metrics.
    """

    metric_values: MetricValues
    metric_attributes: Attributes

    def add_resolved_metric(self, value: Any) -> None:
        if self.metric_values is None:
            self.metric_values = []

        self.metric_values.append(value)

    @property
    def id(self) -> str:
        return self.metric_attributes.to_id()

    def to_dict(self) -> dict:
        return asdict(self)

    def to_json_dict(self) -> dict:
        return convert_to_json_serializable(data=self.to_dict())


>>>>>>> 6c6de5fa
class ParameterBuilder(Builder, ABC):
    """
    A ParameterBuilder implementation provides support for building Expectation Configuration Parameters suitable for
    use in other ParameterBuilders or in ConfigurationBuilders as part of profiling.

    A ParameterBuilder is configured as part of a ProfilerRule. Its primary interface is the `build_parameters` method.

    As part of a ProfilerRule, the following configuration will create a new parameter for each domain returned by the
    domain_builder, with an associated id.

        ```
        parameter_builders:
          - name: my_parameter_builder
            class_name: MetricMultiBatchParameterBuilder
            metric_name: column.mean
        ```
    """

    exclude_field_names: Set[str] = {
        "data_context",
        "batch_list",
    }

    def __init__(
        self,
        name: str,
        batch_list: Optional[List[Batch]] = None,
        batch_request: Optional[Union[BatchRequest, RuntimeBatchRequest, dict]] = None,
        data_context: Optional["DataContext"] = None,  # noqa: F821
    ):
        """
        The ParameterBuilder will build parameters for the active domain from the rule.

        Args:
            name: the name of this parameter builder -- this is user-specified parameter name (from configuration);
            it is not the fully-qualified parameter name; a fully-qualified parameter name must start with "$parameter."
            and may contain one or more subsequent parts (e.g., "$parameter.<my_param_from_config>.<metric_name>").
            batch_list: explicitly passed Batch objects for parameter computation (take precedence over batch_request).
            batch_request: specified in ParameterBuilder configuration to get Batch objects for parameter computation.
            data_context: DataContext
        """

        self._name = name
        self._batch_request = batch_request
        self._data_context = data_context

        self._batch_list = batch_list

    def build_parameters(
        self,
        parameter_container: ParameterContainer,
        domain: Domain,
        variables: Optional[ParameterContainer] = None,
        parameters: Optional[Dict[str, ParameterContainer]] = None,
    ):
        self._build_parameters(
            parameter_container=parameter_container,
            domain=domain,
            variables=variables,
            parameters=parameters,
        )

    @property
    def name(self) -> str:
        return self._name

    """
    Full getter/setter accessors for "batch_request" and "batch_list" are for configuring ParameterBuilder dynamically.
    """

    @property
    def batch_request(self) -> Optional[Union[BatchRequest, RuntimeBatchRequest, dict]]:
        return self._batch_request

    @batch_request.setter
    def batch_request(
        self, value: Union[BatchRequest, RuntimeBatchRequest, dict]
    ) -> None:
        self._batch_request = value

    @property
    def batch_list(self) -> Optional[List[Batch]]:
        return self._batch_list

    @batch_list.setter
    def batch_list(self, value: List[Batch]) -> None:
        self._batch_list = value

    @property
    def data_context(self) -> "DataContext":  # noqa: F821
        return self._data_context

    @abstractmethod
    def _build_parameters(
        self,
        parameter_container: ParameterContainer,
        domain: Domain,
        variables: Optional[ParameterContainer] = None,
        parameters: Optional[Dict[str, ParameterContainer]] = None,
    ):
        pass

    def get_validator(
        self,
        domain: Optional[Domain] = None,
        variables: Optional[ParameterContainer] = None,
        parameters: Optional[Dict[str, ParameterContainer]] = None,
    ) -> Optional["Validator"]:  # noqa: F821
        return get_validator_using_batch_list_or_batch_request(
            purpose="parameter_builder",
            data_context=self.data_context,
            batch_list=self.batch_list,
            batch_request=self.batch_request,
            domain=domain,
            variables=variables,
            parameters=parameters,
        )

    def get_batch_ids(
        self,
        domain: Optional[Domain] = None,
        variables: Optional[ParameterContainer] = None,
        parameters: Optional[Dict[str, ParameterContainer]] = None,
    ) -> Optional[List[str]]:
        return get_batch_ids_from_batch_list_or_batch_request(
            data_context=self.data_context,
            batch_list=self.batch_list,
            batch_request=self.batch_request,
            domain=domain,
            variables=variables,
            parameters=parameters,
        )

    def get_metrics(
        self,
        metric_name: str,
<<<<<<< HEAD
        metric_domain_kwargs: Optional[Union[str, dict]] = None,
        metric_value_kwargs: Optional[Union[str, dict]] = None,
=======
        metric_domain_kwargs: Optional[
            Union[Union[str, dict], List[Union[str, dict]]]
        ] = None,
        metric_value_kwargs: Optional[
            Union[Union[str, dict], List[Union[str, dict]]]
        ] = None,
>>>>>>> 6c6de5fa
        enforce_numeric_metric: Union[str, bool] = False,
        replace_nan_with_zero: Union[str, bool] = False,
        domain: Optional[Domain] = None,
        variables: Optional[ParameterContainer] = None,
        parameters: Optional[Dict[str, ParameterContainer]] = None,
    ) -> MetricComputationResult:
        """
        General multi-batch metric computation facility.

        Computes specified metric (can be multi-dimensional, numeric, non-numeric, or mixed) and conditions (or
        "sanitizes") result according to two criteria: enforcing metric output to be numeric and handling NaN values.
        :param metric_name: Name of metric of interest, being computed.
        :param metric_domain_kwargs: Metric Domain Kwargs is an essential parameter of the MetricConfiguration object.
        :param metric_value_kwargs: Metric Value Kwargs is an essential parameter of the MetricConfiguration object.
        :param enforce_numeric_metric: Flag controlling whether or not metric output must be numerically-valued.
        :param replace_nan_with_zero: Directive controlling how NaN metric values, if encountered, should be handled.
        :param domain: Domain object scoping "$variable"/"$parameter"-style references in configuration and runtime.
        :param variables: Part of the "rule state" available for "$variable"-style references.
        :param parameters: Part of the "rule state" available for "$parameter"-style references.
        :return: MetricComputationResult object, containing both: data samples in the format "N x R^m", where "N" (most
        significant dimension) is the number of measurements (e.g., one per Batch of data), while "R^m" is the
        multi-dimensional metric, whose values are being estimated, and details (to be used for metadata purposes).
        """
        # IDs of Batch objects used to compute the metric -- commonly obtained via the "get_batch_ids()"
        # method in this module, although it can readily accept the list of Batch IDs generated through any other means.
        batch_ids: Optional[List[str]] = self.get_batch_ids(
            domain=domain,
            variables=variables,
            parameters=parameters,
        )
        if not batch_ids:
            raise ge_exceptions.ProfilerExecutionError(
                message=f"Utilizing a {self.__class__.__name__} requires a non-empty list of batch identifiers."
            )

<<<<<<< HEAD
        domain_kwargs = build_metric_domain_kwargs(
=======
        """
        Compute metrics, corresponding to multiple "MetricConfiguration" directives, together, rather than individually.

        As a strategy, since "metric_domain_kwargs" changes depending on "batch_id", "metric_value_kwargs" serves as
        identifying entity (through "AttributedResolvedMetrics") for accessing resolved metrics (computation results).

        All "MetricConfiguration" directives are generated by combining each metric_value_kwargs" with
        "metric_domain_kwargs" for all "batch_ids" (where every "metric_domain_kwargs" represents separate "batch_id").
        Then, all "MetricConfiguration" objects, collected into list as container, are resolved simultaneously.
        """

        # Fist: Gather "metric_domain_kwargs" (corresponding to "batch_ids").

        domain_kwargs: dict = build_metric_domain_kwargs(
>>>>>>> 6c6de5fa
            batch_id=None,
            metric_domain_kwargs=metric_domain_kwargs,
            domain=domain,
            variables=variables,
            parameters=parameters,
        )

        batch_id: str
        metric_domain_kwargs = [
            copy.deepcopy(
                build_metric_domain_kwargs(
                    batch_id=batch_id,
                    metric_domain_kwargs=copy.deepcopy(domain_kwargs),
                    domain=domain,
                    variables=variables,
                    parameters=parameters,
                )
            )
            for batch_id in batch_ids
        ]

        # Second: Gather "metric_value_kwargs" (caller may require same metric computed for multiple arguments).

        if not isinstance(metric_value_kwargs, list):
            metric_value_kwargs = [metric_value_kwargs]

        value_kwargs_cursor: dict
        metric_value_kwargs = [
            # Obtain value kwargs from "rule state" (i.e., variables and parameters); from instance variable otherwise.
            get_parameter_value_and_validate_return_type(
                domain=domain,
                parameter_reference=value_kwargs_cursor,
                expected_return_type=None,
                variables=variables,
                parameters=parameters,
            )
            for value_kwargs_cursor in metric_value_kwargs
        ]

        # Third: Generate "MetricConfiguration" directives for all "metric_domain_kwargs" / "metric_value_kwargs" pairs.

        domain_kwargs_cursor: dict
        kwargs_combinations: List[List[dict]] = [
            [domain_kwargs_cursor, value_kwargs_cursor]
            for value_kwargs_cursor in metric_value_kwargs
            for domain_kwargs_cursor in metric_domain_kwargs
        ]

        kwargs_pair_cursor: List[dict, dict]
        metrics_to_resolve: List[MetricConfiguration] = [
            MetricConfiguration(
                metric_name=metric_name,
                metric_domain_kwargs=kwargs_pair_cursor[0],
                metric_value_kwargs=kwargs_pair_cursor[1],
                metric_dependencies=None,
            )
            for kwargs_pair_cursor in kwargs_combinations
        ]

        # Fourth: Resolve all metrics in one operation simultaneously.

<<<<<<< HEAD
        # Obtain value kwargs from "rule state" (i.e., variables and parameters); from instance variable otherwise.
        metric_value_kwargs = get_parameter_value_and_validate_return_type(
=======
        # The Validator object used for metric calculation purposes.
        validator: "Validator" = self.get_validator(  # noqa: F821
>>>>>>> 6c6de5fa
            domain=domain,
            variables=variables,
            parameters=parameters,
        )

<<<<<<< HEAD
        metric_values: MetricValues = []

        # The Validator object used for metric calculation purposes.
        validator: "Validator" = self.get_validator(  # noqa: F821
=======
        resolved_metrics: Dict[Tuple[str, str, str], Any] = validator.compute_metrics(
            metric_configurations=metrics_to_resolve
        )

        # Fifth: Map resolved metrics to their attributes for identification and recovery by receiver.

        metric_configuration: MetricConfiguration
        attributed_resolved_metrics_map: Dict[str, AttributedResolvedMetrics] = {}
        for metric_configuration in metrics_to_resolve:
            attributed_resolved_metrics: AttributedResolvedMetrics = (
                attributed_resolved_metrics_map.get(
                    metric_configuration.metric_value_kwargs_id
                )
            )
            if attributed_resolved_metrics is None:
                attributed_resolved_metrics = AttributedResolvedMetrics(
                    metric_attributes=metric_configuration.metric_value_kwargs,
                    metric_values=[],
                )
                attributed_resolved_metrics_map[
                    metric_configuration.metric_value_kwargs_id
                ] = attributed_resolved_metrics

            attributed_resolved_metrics.add_resolved_metric(
                value=resolved_metrics[metric_configuration.id]
            )

        metric_attributes_id: str
        metric_values: AttributedResolvedMetrics

        # Sixth: Leverage Numpy Array capabilities for subsequent operations on results of computed/resolved metrics.

        attributed_resolved_metrics_map = {
            metric_attributes_id: AttributedResolvedMetrics(
                metric_attributes=metric_values.metric_attributes,
                metric_values=np.array(metric_values.metric_values),
            )
            for metric_attributes_id, metric_values in attributed_resolved_metrics_map.items()
        }

        # Seventh: Convert scalar metric values to vectors to enable uniformity of processing in subsequent operations.

        idx: int
        for (
            metric_attributes_id,
            metric_values,
        ) in attributed_resolved_metrics_map.items():
            if metric_values.metric_values.ndim == 1:
                metric_values.metric_values = [
                    [metric_values.metric_values[idx]] for idx in range(len(batch_ids))
                ]
                metric_values.metric_values = np.array(metric_values.metric_values)
                attributed_resolved_metrics_map[metric_attributes_id] = metric_values

        # Eigth: Apply numeric/hygiene directives (e.g., "enforce_numeric_metric", "replace_nan_with_zero") to results.
        for (
            metric_attributes_id,
            metric_values,
        ) in attributed_resolved_metrics_map.items():
            self._sanitize_metric_computation(
                metric_name=metric_name,
                metric_values=metric_values.metric_values,
                enforce_numeric_metric=enforce_numeric_metric,
                replace_nan_with_zero=replace_nan_with_zero,
                domain=domain,
                variables=variables,
                parameters=parameters,
            )

        # Nineth: Compose and return result to receiver (apply simplications to cases of single "metric_value_kwargs").
        return MetricComputationResult(
            metric_values=list(attributed_resolved_metrics_map.values())[
                0
            ].metric_values
            if len(metric_value_kwargs) == 1
            else list(attributed_resolved_metrics_map.values()),
            details={
                "metric_configuration": {
                    "metric_name": metric_name,
                    "domain_kwargs": domain_kwargs,
                    "metric_value_kwargs": metric_value_kwargs[0]
                    if len(metric_value_kwargs) == 1
                    else metric_value_kwargs,
                    "metric_dependencies": None,
                },
                "num_batches": len(batch_ids),
            },
        )

    def _sanitize_metric_computation(
        self,
        metric_name: str,
        metric_values: np.ndarray,
        enforce_numeric_metric: Union[str, bool] = False,
        replace_nan_with_zero: Union[str, bool] = False,
        domain: Optional[Domain] = None,
        variables: Optional[ParameterContainer] = None,
        parameters: Optional[Dict[str, ParameterContainer]] = None,
    ) -> np.ndarray:
        """
        This method conditions (or "sanitizes") data samples in the format "N x R^m", where "N" (most significant
        dimension) is the number of measurements (e.g., one per Batch of data), while "R^m" is the multi-dimensional
        metric, whose values are being estimated.  The "conditioning" operations are:
        1. If "enforce_numeric_metric" flag is set, raise an error if a non-numeric value is found in sample vectors.
        2. Further, if a NaN is encountered in a sample vectors and "replace_nan_with_zero" is True, then replace those
        NaN values with the 0.0 floating point number; if "replace_nan_with_zero" is False, then raise an error.
        """
        # Obtain enforce_numeric_metric from "rule state" (i.e., variables and parameters); from instance variable otherwise.
        enforce_numeric_metric = get_parameter_value_and_validate_return_type(
            domain=domain,
            parameter_reference=enforce_numeric_metric,
            expected_return_type=bool,
            variables=variables,
            parameters=parameters,
        )

        # Obtain replace_nan_with_zero from "rule state" (i.e., variables and parameters); from instance variable otherwise.
        replace_nan_with_zero = get_parameter_value_and_validate_return_type(
>>>>>>> 6c6de5fa
            domain=domain,
            variables=variables,
            parameters=parameters,
        )

<<<<<<< HEAD
        metric_value: MetricValue
        batch_id: str
        for batch_id in batch_ids:
            metric_domain_kwargs["batch_id"] = batch_id
            metric_value = validator.get_metric(
                metric=MetricConfiguration(
                    metric_name=metric_name,
                    metric_domain_kwargs=metric_domain_kwargs,
                    metric_value_kwargs=metric_value_kwargs,
                    metric_dependencies=None,
                )
            )
            if np.isscalar(metric_value):
                metric_value = [metric_value]
=======
        # Outer-most dimension is data samples (e.g., one per Batch); the rest are dimensions of the actual metric.
        metric_value_shape: tuple = metric_values.shape[1:]

        # Generate all permutations of indexes for accessing every element of the multi-dimensional metric.
        metric_value_shape_idx: int
        axes: List[np.ndarray] = [
            np.indices(dimensions=(metric_value_shape_idx,))[0]
            for metric_value_shape_idx in metric_value_shape
        ]
        metric_value_indices: List[tuple] = list(itertools.product(*tuple(axes)))

        # Generate all permutations of indexes for accessing estimates of every element of the multi-dimensional metric.
        # Prefixing multi-dimensional index with "(slice(None, None, None),)" is equivalent to "[:,]" access.
        metric_value_idx: tuple
        metric_value_vector_indices: List[tuple] = [
            (slice(None, None, None),) + metric_value_idx
            for metric_value_idx in metric_value_indices
        ]

        # Traverse indices of sample vectors corresponding to every element of multi-dimensional metric.
        metric_value_vector: np.ndarray
        for metric_value_idx in metric_value_vector_indices:
            # Obtain "N"-element-long vector of samples for each element of multi-dimensional metric.
            metric_value_vector = metric_values[metric_value_idx]
            if enforce_numeric_metric:
                if not np.issubdtype(metric_value_vector.dtype, np.number):
                    raise ge_exceptions.ProfilerExecutionError(
                        message=f"""Applicability of {self.__class__.__name__} is restricted to numeric-valued metrics \
(value of type "{str(metric_value_vector.dtype)}" was computed).
"""
                    )

                if np.any(np.isnan(metric_value_vector)):
                    if not replace_nan_with_zero:
                        raise ValueError(
                            f"""Computation of metric "{metric_name}" resulted in NaN ("not a number") value.
"""
                        )
>>>>>>> 6c6de5fa

                    np.nan_to_num(metric_value_vector, copy=True, nan=0.0)

<<<<<<< HEAD
        metric_values = np.array(metric_values)

        self._sanitize_metric_computation(
            metric_name=metric_name,
            metric_values=metric_values,
            enforce_numeric_metric=enforce_numeric_metric,
            replace_nan_with_zero=replace_nan_with_zero,
            domain=domain,
            variables=variables,
            parameters=parameters,
        )

        return MetricComputationResult(
            metric_values=metric_values,
            details={
                "metric_configuration": {
                    "metric_name": metric_name,
                    "domain_kwargs": domain_kwargs,
                    "metric_value_kwargs": metric_value_kwargs,
                    "metric_dependencies": None,
                },
                "num_batches": len(metric_values),
            },
        )

    def _sanitize_metric_computation(
        self,
        metric_name: str,
        metric_values: np.ndarray,
        enforce_numeric_metric: Union[str, bool] = False,
        replace_nan_with_zero: Union[str, bool] = False,
        domain: Optional[Domain] = None,
        variables: Optional[ParameterContainer] = None,
        parameters: Optional[Dict[str, ParameterContainer]] = None,
    ) -> np.ndarray:
        """
        This method conditions (or "sanitizes") data samples in the format "N x R^m", where "N" (most significant
        dimension) is the number of measurements (e.g., one per Batch of data), while "R^m" is the multi-dimensional
        metric, whose values are being estimated.  The "conditioning" operations are:
        1. If "enforce_numeric_metric" flag is set, raise an error if a non-numeric value is found in sample vectors.
        2. Further, if a NaN is encountered in a sample vectors and "replace_nan_with_zero" is True, then replace those
        NaN values with the 0.0 floating point number; if "replace_nan_with_zero" is False, then raise an error.
        """
        # Obtain enforce_numeric_metric from "rule state" (i.e., variables and parameters); from instance variable otherwise.
        enforce_numeric_metric = get_parameter_value_and_validate_return_type(
            domain=domain,
            parameter_reference=enforce_numeric_metric,
            expected_return_type=bool,
            variables=variables,
            parameters=parameters,
        )

        # Obtain replace_nan_with_zero from "rule state" (i.e., variables and parameters); from instance variable otherwise.
        replace_nan_with_zero = get_parameter_value_and_validate_return_type(
            domain=domain,
            parameter_reference=replace_nan_with_zero,
            expected_return_type=bool,
            variables=variables,
            parameters=parameters,
        )

        # Outer-most dimension is data samples (e.g., one per Batch); the rest are dimensions of the actual metric.
        metric_value_shape: tuple = metric_values.shape[1:]

        # Generate all permutations of indexes for accessing every element of the multi-dimensional metric.
        metric_value_shape_idx: int
        axes: List[np.ndarray] = [
            np.indices(dimensions=(metric_value_shape_idx,))[0]
            for metric_value_shape_idx in metric_value_shape
        ]
        metric_value_indices: List[tuple] = list(itertools.product(*tuple(axes)))

        # Generate all permutations of indexes for accessing estimates of every element of the multi-dimensional metric.
        # Prefixing multi-dimensional index with "(slice(None, None, None),)" is equivalent to "[:,]" access.
        metric_value_idx: tuple
        metric_value_vector_indices: List[tuple] = [
            (slice(None, None, None),) + metric_value_idx
            for metric_value_idx in metric_value_indices
        ]

        # Traverse indices of sample vectors corresponding to every element of multi-dimensional metric.
        metric_value_vector: np.ndarray
        for metric_value_idx in metric_value_vector_indices:
            # Obtain "N"-element-long vector of samples for each element of multi-dimensional metric.
            metric_value_vector = metric_values[metric_value_idx]
            if enforce_numeric_metric:
                if not np.issubdtype(metric_value_vector.dtype, np.number):
                    raise ge_exceptions.ProfilerExecutionError(
                        message=f"""Applicability of {self.__class__.__name__} is restricted to numeric-valued metrics \
(value of type "{str(metric_value_vector.dtype)}" was computed).
"""
                    )

                if np.any(np.isnan(metric_value_vector)):
                    if not replace_nan_with_zero:
                        raise ValueError(
                            f"""Computation of metric "{metric_name}" resulted in NaN ("not a number") value.
"""
                        )

                    np.nan_to_num(metric_value_vector, copy=True, nan=0.0)

=======
>>>>>>> 6c6de5fa
        return metric_values<|MERGE_RESOLUTION|>--- conflicted
+++ resolved
@@ -1,25 +1,16 @@
 import copy
 import itertools
 from abc import ABC, abstractmethod
-<<<<<<< HEAD
-from dataclasses import make_dataclass
-from typing import Any, Dict, List, Optional, Set, Union
-=======
 from dataclasses import asdict, dataclass, make_dataclass
 from typing import Any, Dict, List, Optional, Set, Tuple, Union
->>>>>>> 6c6de5fa
 
 import numpy as np
 
 import great_expectations.exceptions as ge_exceptions
 from great_expectations.core.batch import Batch, BatchRequest, RuntimeBatchRequest
-<<<<<<< HEAD
-from great_expectations.rule_based_profiler.types import (
-=======
 from great_expectations.core.util import convert_to_json_serializable
 from great_expectations.rule_based_profiler.types import (
     Attributes,
->>>>>>> 6c6de5fa
     Builder,
     Domain,
     ParameterContainer,
@@ -34,10 +25,7 @@
 from great_expectations.rule_based_profiler.util import (
     get_validator as get_validator_using_batch_list_or_batch_request,
 )
-<<<<<<< HEAD
-=======
 from great_expectations.types import SerializableDictDot
->>>>>>> 6c6de5fa
 from great_expectations.validator.metric_configuration import MetricConfiguration
 
 # TODO: <Alex>These are placeholder types, until a formal metric computation state class is made available.</Alex>
@@ -49,8 +37,6 @@
 )
 
 
-<<<<<<< HEAD
-=======
 @dataclass
 class AttributedResolvedMetrics(SerializableDictDot):
     """
@@ -80,7 +66,6 @@
         return convert_to_json_serializable(data=self.to_dict())
 
 
->>>>>>> 6c6de5fa
 class ParameterBuilder(Builder, ABC):
     """
     A ParameterBuilder implementation provides support for building Expectation Configuration Parameters suitable for
@@ -217,17 +202,12 @@
     def get_metrics(
         self,
         metric_name: str,
-<<<<<<< HEAD
-        metric_domain_kwargs: Optional[Union[str, dict]] = None,
-        metric_value_kwargs: Optional[Union[str, dict]] = None,
-=======
         metric_domain_kwargs: Optional[
             Union[Union[str, dict], List[Union[str, dict]]]
         ] = None,
         metric_value_kwargs: Optional[
             Union[Union[str, dict], List[Union[str, dict]]]
         ] = None,
->>>>>>> 6c6de5fa
         enforce_numeric_metric: Union[str, bool] = False,
         replace_nan_with_zero: Union[str, bool] = False,
         domain: Optional[Domain] = None,
@@ -263,9 +243,6 @@
                 message=f"Utilizing a {self.__class__.__name__} requires a non-empty list of batch identifiers."
             )
 
-<<<<<<< HEAD
-        domain_kwargs = build_metric_domain_kwargs(
-=======
         """
         Compute metrics, corresponding to multiple "MetricConfiguration" directives, together, rather than individually.
 
@@ -280,7 +257,6 @@
         # Fist: Gather "metric_domain_kwargs" (corresponding to "batch_ids").
 
         domain_kwargs: dict = build_metric_domain_kwargs(
->>>>>>> 6c6de5fa
             batch_id=None,
             metric_domain_kwargs=metric_domain_kwargs,
             domain=domain,
@@ -342,24 +318,13 @@
 
         # Fourth: Resolve all metrics in one operation simultaneously.
 
-<<<<<<< HEAD
-        # Obtain value kwargs from "rule state" (i.e., variables and parameters); from instance variable otherwise.
-        metric_value_kwargs = get_parameter_value_and_validate_return_type(
-=======
         # The Validator object used for metric calculation purposes.
         validator: "Validator" = self.get_validator(  # noqa: F821
->>>>>>> 6c6de5fa
-            domain=domain,
-            variables=variables,
-            parameters=parameters,
-        )
-
-<<<<<<< HEAD
-        metric_values: MetricValues = []
-
-        # The Validator object used for metric calculation purposes.
-        validator: "Validator" = self.get_validator(  # noqa: F821
-=======
+            domain=domain,
+            variables=variables,
+            parameters=parameters,
+        )
+
         resolved_metrics: Dict[Tuple[str, str, str], Any] = validator.compute_metrics(
             metric_configurations=metrics_to_resolve
         )
@@ -478,28 +443,13 @@
 
         # Obtain replace_nan_with_zero from "rule state" (i.e., variables and parameters); from instance variable otherwise.
         replace_nan_with_zero = get_parameter_value_and_validate_return_type(
->>>>>>> 6c6de5fa
-            domain=domain,
-            variables=variables,
-            parameters=parameters,
-        )
-
-<<<<<<< HEAD
-        metric_value: MetricValue
-        batch_id: str
-        for batch_id in batch_ids:
-            metric_domain_kwargs["batch_id"] = batch_id
-            metric_value = validator.get_metric(
-                metric=MetricConfiguration(
-                    metric_name=metric_name,
-                    metric_domain_kwargs=metric_domain_kwargs,
-                    metric_value_kwargs=metric_value_kwargs,
-                    metric_dependencies=None,
-                )
-            )
-            if np.isscalar(metric_value):
-                metric_value = [metric_value]
-=======
+            domain=domain,
+            parameter_reference=replace_nan_with_zero,
+            expected_return_type=bool,
+            variables=variables,
+            parameters=parameters,
+        )
+
         # Outer-most dimension is data samples (e.g., one per Batch); the rest are dimensions of the actual metric.
         metric_value_shape: tuple = metric_values.shape[1:]
 
@@ -538,113 +488,7 @@
                             f"""Computation of metric "{metric_name}" resulted in NaN ("not a number") value.
 """
                         )
->>>>>>> 6c6de5fa
 
                     np.nan_to_num(metric_value_vector, copy=True, nan=0.0)
 
-<<<<<<< HEAD
-        metric_values = np.array(metric_values)
-
-        self._sanitize_metric_computation(
-            metric_name=metric_name,
-            metric_values=metric_values,
-            enforce_numeric_metric=enforce_numeric_metric,
-            replace_nan_with_zero=replace_nan_with_zero,
-            domain=domain,
-            variables=variables,
-            parameters=parameters,
-        )
-
-        return MetricComputationResult(
-            metric_values=metric_values,
-            details={
-                "metric_configuration": {
-                    "metric_name": metric_name,
-                    "domain_kwargs": domain_kwargs,
-                    "metric_value_kwargs": metric_value_kwargs,
-                    "metric_dependencies": None,
-                },
-                "num_batches": len(metric_values),
-            },
-        )
-
-    def _sanitize_metric_computation(
-        self,
-        metric_name: str,
-        metric_values: np.ndarray,
-        enforce_numeric_metric: Union[str, bool] = False,
-        replace_nan_with_zero: Union[str, bool] = False,
-        domain: Optional[Domain] = None,
-        variables: Optional[ParameterContainer] = None,
-        parameters: Optional[Dict[str, ParameterContainer]] = None,
-    ) -> np.ndarray:
-        """
-        This method conditions (or "sanitizes") data samples in the format "N x R^m", where "N" (most significant
-        dimension) is the number of measurements (e.g., one per Batch of data), while "R^m" is the multi-dimensional
-        metric, whose values are being estimated.  The "conditioning" operations are:
-        1. If "enforce_numeric_metric" flag is set, raise an error if a non-numeric value is found in sample vectors.
-        2. Further, if a NaN is encountered in a sample vectors and "replace_nan_with_zero" is True, then replace those
-        NaN values with the 0.0 floating point number; if "replace_nan_with_zero" is False, then raise an error.
-        """
-        # Obtain enforce_numeric_metric from "rule state" (i.e., variables and parameters); from instance variable otherwise.
-        enforce_numeric_metric = get_parameter_value_and_validate_return_type(
-            domain=domain,
-            parameter_reference=enforce_numeric_metric,
-            expected_return_type=bool,
-            variables=variables,
-            parameters=parameters,
-        )
-
-        # Obtain replace_nan_with_zero from "rule state" (i.e., variables and parameters); from instance variable otherwise.
-        replace_nan_with_zero = get_parameter_value_and_validate_return_type(
-            domain=domain,
-            parameter_reference=replace_nan_with_zero,
-            expected_return_type=bool,
-            variables=variables,
-            parameters=parameters,
-        )
-
-        # Outer-most dimension is data samples (e.g., one per Batch); the rest are dimensions of the actual metric.
-        metric_value_shape: tuple = metric_values.shape[1:]
-
-        # Generate all permutations of indexes for accessing every element of the multi-dimensional metric.
-        metric_value_shape_idx: int
-        axes: List[np.ndarray] = [
-            np.indices(dimensions=(metric_value_shape_idx,))[0]
-            for metric_value_shape_idx in metric_value_shape
-        ]
-        metric_value_indices: List[tuple] = list(itertools.product(*tuple(axes)))
-
-        # Generate all permutations of indexes for accessing estimates of every element of the multi-dimensional metric.
-        # Prefixing multi-dimensional index with "(slice(None, None, None),)" is equivalent to "[:,]" access.
-        metric_value_idx: tuple
-        metric_value_vector_indices: List[tuple] = [
-            (slice(None, None, None),) + metric_value_idx
-            for metric_value_idx in metric_value_indices
-        ]
-
-        # Traverse indices of sample vectors corresponding to every element of multi-dimensional metric.
-        metric_value_vector: np.ndarray
-        for metric_value_idx in metric_value_vector_indices:
-            # Obtain "N"-element-long vector of samples for each element of multi-dimensional metric.
-            metric_value_vector = metric_values[metric_value_idx]
-            if enforce_numeric_metric:
-                if not np.issubdtype(metric_value_vector.dtype, np.number):
-                    raise ge_exceptions.ProfilerExecutionError(
-                        message=f"""Applicability of {self.__class__.__name__} is restricted to numeric-valued metrics \
-(value of type "{str(metric_value_vector.dtype)}" was computed).
-"""
-                    )
-
-                if np.any(np.isnan(metric_value_vector)):
-                    if not replace_nan_with_zero:
-                        raise ValueError(
-                            f"""Computation of metric "{metric_name}" resulted in NaN ("not a number") value.
-"""
-                        )
-
-                    np.nan_to_num(metric_value_vector, copy=True, nan=0.0)
-
-=======
->>>>>>> 6c6de5fa
         return metric_values