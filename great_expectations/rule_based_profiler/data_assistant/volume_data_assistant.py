--- conflicted
+++ resolved
@@ -46,7 +46,6 @@
             validator=validator,
         )
 
-<<<<<<< HEAD
     @property
     def expectation_kwargs_by_expectation_type(self) -> Dict[str, Dict[str, Any]]:
         return {
@@ -87,14 +86,6 @@
     @property
     def variables(self) -> Optional[Dict[str, Any]]:
         return None1
-=======
-    def get_variables(self) -> Optional[Dict[str, Any]]:
-        """
-        Returns:
-            Optional "variables" configuration attribute name/value pairs (overrides), commonly-used in Builder objects.
-        """
-        return None
->>>>>>> 15d4e92a
 
     def get_rules(self) -> Optional[List[Rule]]:
         """
