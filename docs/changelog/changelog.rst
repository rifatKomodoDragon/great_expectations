.. _changelog:

develop
-----------------
* Improve path support in TupleStoreBackend for better cross-platform compatibility
* New features on `ExpecatationSuite`
    - `.add_citation()`
    - `get_citations()`
<<<<<<< HEAD
* `SampleExpectationsDatasetProfiler` now leaves a citation containing the original batch kwargs
* `great_expectations suite edit` now uses batch_kwargs from citations if they exist
* Bugfix :: suite edit notebooks no longer blow away the existing suite while loading a batch of data
* More robust and tested logic in `suite edit`
=======
- `SampleExpectationsDatasetProfiler` now leaves a citation containing the original batch kwargs
- `great_expectations suite edit` now uses batch_kwargs from citations if they exist
- Bugfix :: suite edit notebooks no longer blow away the existing suite while loading a batch of data
- More robust and tested logic in `suite edit`
- DataDocs: bugfixes and improvements for smaller viewports
>>>>>>> dd75ad70

0.9.2
-----------------
* Fixes #1095
* Added a `list_expectation_suites` function to `data_context`, and a corresponding CLI function - `suite list`.
* CI no longer enforces legacy python tests.

0.9.1
------
* Bugfix for dynamic "How to Edit This Expectation Suite" command in DataDocs

0.9.0
-----------------

Version 0.9.0 is a major update to Great Expectations! The DataContext has continued to evolve into a powerful tool
for ensuring that Expectation Suites can properly represent the way users think about their data, and upgrading will
make it much easier to store and share expectation suites, and to build data docs that support your whole team.
You’ll get awesome new features including improvements to data docs look and the ability to choose and store metrics
for building flexible data quality dashboards.

The changes for version 0.9.0 fall into several broad areas:

1. Onboarding

Release 0.9.0 of Great Expectations makes it much easier to get started with the project. The `init` flow has grown
to support a much wider array of use cases and to use more natural language rather than introducing
GreatExpectations concepts earlier. You can more easily configure different backends and datasources, take advantage
of guided walkthroughs to find and profile data, and share project configurations with colleagues.

If you have already completed the `init` flow using a previous version of Great Expectations, you do not need to
rerun the command. However, **there are some small changes to your configuration that will be required**. See
:ref:`migrating_versions` for details.

2. CLI Command Improvements

With this release we have introduced a consistent naming pattern for accessing subcommands based on the noun (a
Great Expectations object like `suite` or `docs`) and verb (an action like `edit` or `new`). The new user experience
will allow us to more naturally organize access to CLI tools as new functionality is added.

3. Expectation Suite Naming and Namespace Changes

Defining shared expectation suites and validating data from different sources is much easier in this release. The
DataContext, which manages storage and configuration of expectations, validations, profiling, and data docs, no
longer requires that expectation suites live in a datasource-specific “namespace.” Instead, you should name suites
with the logical name corresponding to your data, making it easy to share them or validate against different data
sources. For example, the expectation suite "npi" for National Provider Identifier data can now be shared across
teams who access the same logical data in local systems using Pandas, on a distributed Spark cluster, or via a
relational database.

Batch Kwargs, or instructions for a datasource to build a batch of data, are similarly freed from a required
namespace, and you can more easily integrate Great Expectations into workflows where you do not need to use a
BatchKwargsGenerator (usually because you have a batch of data ready to validate, such as in a table or a known
directory).

The most noticeable impact of this API change is in the complete removal of the DataAssetIdentifier class. For
example, the `create_expectation_suite` and `get_batch` methods now no longer require a data_asset_name parameter,
relying only on the expectation_suite_name and batch_kwargs to do their job. Similarly, there is no more asset name
normalization required. See the upgrade guide for more information.

4. Metrics and Evaluation Parameter Stores

Metrics have received much more love in this release of Great Expectations! We've improved the system for declaring
evaluation parameters that support dependencies between different expectation suites, so you can easily identify a
particular field in the result of one expectation to use as the input into another. And the MetricsStore is now much
more flexible, supporting a new ValidationAction that makes it possible to select metrics from a validation result
to be saved in a database where they can power a dashboard.

5. Internal Type Changes and Improvements

Finally, in this release, we have done a lot of work under the hood to make things more robust, including updating
all of the internal objects to be more strongly typed. That change, while largely invisible to end users, paves the
way for some really exciting opportunities for extending Great Expectations as we build a bigger community around
the project.


We are really excited about this release, and encourage you to upgrade right away to take advantage of the more
flexible naming and simpler API for creating, accessing, and sharing your expectations. As always feel free to join
us on Slack for questions you don't see addressed!


0.8.9__develop
-----------------


0.8.8
-----------------
* Add support for allow_relative_error to expect_column_quantile_values_to_be_between, allowing Redshift users access
  to this expectation
* Add support for checking backend type information for datetime columns using expect_column_min_to_be_between and
  expect_column_max_to_be_between

0.8.7
-----------------
* Add support for expect_column_values_to_be_of_type for BigQuery backend (#940)
* Add image CDN for community usage stats
* Documentation improvements and fixes

0.8.6
-----------------
* Raise informative error if config variables are declared but unavailable
* Update ExpectationsStore defaults to be consistent across all FixedLengthTupleStoreBackend objects
* Add support for setting spark_options via SparkDFDatasource
* Include tail_weights by default when using build_continuous_partition_object
* Fix Redshift quantiles computation and type detection
* Allow boto3 options to be configured (#887)

0.8.5
-----------------
* BREAKING CHANGE: move all reader options from the top-level batch_kwargs object to a sub-dictionary called
  "reader_options" for SparkDFDatasource and PandasDatasource. This means it is no longer possible to specify
  supplemental reader-specific options at the top-level of `get_batch`,  `yield_batch_kwargs` or `build_batch_kwargs`
  calls, and instead, you must explicitly specify that they are reader_options, e.g. by a call such as:
  `context.yield_batch_kwargs(data_asset_name, reader_options={'encoding': 'utf-8'})`.
* BREAKING CHANGE: move all query_params from the top-level batch_kwargs object to a sub-dictionary called
  "query_params" for SqlAlchemyDatasource. This means it is no longer possible to specify supplemental query_params at
  the top-level of `get_batch`,  `yield_batch_kwargs` or `build_batch_kwargs`
  calls, and instead, you must explicitly specify that they are query_params, e.g. by a call such as:
  `context.yield_batch_kwargs(data_asset_name, query_params={'schema': 'foo'})`.
* Add support for filtering validation result suites and validation result pages to show only failed expectations in
  generated documentation
* Add support for limit parameter to batch_kwargs for all datasources: Pandas, SqlAlchemy, and SparkDF; add support
  to generators to support building batch_kwargs with limits specified.
* Include raw_query and query_params in query_generator batch_kwargs
* Rename generator keyword arguments from data_asset_name to generator_asset to avoid ambiguity with normalized names
* Consistently migrate timestamp from batch_kwargs to batch_id
* Include batch_id in validation results
* Fix issue where batch_id was not included in some generated datasets
* Fix rendering issue with expect_table_columns_to_match_ordered_list expectation
* Add support for GCP, including BigQuery and GCS
* Add support to S3 generator for retrieving directories by specifying the `directory_assets` configuration
* Fix warning regarding implicit class_name during init flow
* Expose build_generator API publicly on datasources
* Allow configuration of known extensions and return more informative message when SubdirReaderBatchKwargsGenerator cannot find
  relevant files.
* Add support for allow_relative_error on internal dataset quantile functions, and add support for
  build_continuous_partition_object in Redshift
* Fix truncated scroll bars in value_counts graphs


0.8.4.post0
----------------
* Correct a packaging issue resulting in missing notebooks in tarball release; update docs to reflect new notebook
locations.


0.8.4
-----------------
* Improved the tutorials that walk new users through the process of creating expectations and validating data
* Changed the flow of the init command - now it creates the scaffolding of the project and adds a datasource. After
  that users can choose their path.
* Added a component with links to useful tutorials to the index page of the Data Docs website
* Improved the UX of adding a SQL datasource in the CLI - now the CLI asks for specific credentials for Postgres,
  MySQL, Redshift and Snowflake, allows continuing debugging in the config file and has better error messages
* Added batch_kwargs information to DataDocs validation results
* Fix an issue affecting file stores on Windows


0.8.3
-----------------
* Fix a bug in data-docs' rendering of mostly parameter
* Correct wording for expect_column_proportion_of_unique_values_to_be_between
* Set charset and meta tags to avoid unicode decode error in some browser/backend configurations
* Improve formatting of empirical histograms in validation result data docs
* Add support for using environment variables in `config_variables_file_path`
* Documentation improvements and corrections


0.8.2.post0
------------
* Correct a packaging issue resulting in missing css files in tarball release


0.8.2
-----------------
* Add easier support for customizing data-docs css
* Use higher precision for rendering 'mostly' parameter in data-docs; add more consistent locale-based
  formatting in data-docs
* Fix an issue causing visual overlap of large numbers of validation results in build-docs index
* Documentation fixes (thanks @DanielOliver!) and improvements
* Minor CLI wording fixes
* Improved handling of MySql temporary tables
* Improved detection of older config versions


0.8.1
-----------------
* Fix an issue where version was reported as '0+unknown'


0.8.0
-----------------

Version 0.8.0 is a significant update to Great Expectations, with many improvements focused on configurability
and usability.  See the :ref:`migrating_versions` guide for more details on specific changes, which include
several breaking changes to configs and APIs.

Highlights include:

1. Validation Operators and Actions. Validation operators make it easy to integrate GE into a variety of pipeline runners. They
   offer one-line integration that emphasizes configurability. See the :ref:`validation_operators_and_actions`
   feature guide for more information.

   - The DataContext `get_batch` method no longer treats `expectation_suite_name` or `batch_kwargs` as optional; they
     must be explicitly specified.
   - The top-level GE validate method allows more options for specifying the specific data_asset class to use.

2. First-class support for plugins in a DataContext, with several features that make it easier to configure and
   maintain DataContexts across common deployment patterns.

   - **Environments**: A DataContext can now manage :ref:`environment_and_secrets` more easily thanks to more dynamic and
     flexible variable substitution.
   - **Stores**: A new internal abstraction for DataContexts, :ref:`stores_reference`, make extending GE easier by
     consolidating logic for reading and writing resources from a database, local, or cloud storage.
   - **Types**: Utilities configured in a DataContext are now referenced using `class_name` and `module_name` throughout
     the DataContext configuration, making it easier to extend or supplement pre-built resources. For now, the "type"
     parameter is still supported but expect it to be removed in a future release.

3. Partitioners: Batch Kwargs are clarified and enhanced to help easily reference well-known chunks of data using a
   partition_id. Batch ID and Batch Fingerprint help round out support for enhanced metadata around data
   assets that GE validates. See :ref:`batch_identifiers` for more information. The `GlobReaderBatchKwargsGenerator`,
   `QueryBatchKwargsGenerator`, `S3GlobReaderBatchKwargsGenerator`, `SubdirReaderBatchKwargsGenerator`, and `TableBatchKwargsGenerator` all support partition_id for
   easily accessing data assets.

4. Other Improvements:

   - We're beginning a long process of some under-the-covers refactors designed to make GE more maintainable as we
     begin adding additional features.
   - Restructured documentation: our docs have a new structure and have been reorganized to provide space for more
     easily adding and accessing reference material. Stay tuned for additional detail.
   - The command build-documentation has been renamed build-docs and now by
     default opens the Data Docs in the users' browser.

v0.7.11
-----------------
* Fix an issue where head() lost the column name for SqlAlchemyDataset objects with a single column
* Fix logic for the 'auto' bin selection of `build_continuous_partition_object`
* Add missing jinja2 dependency
* Fix an issue with inconsistent availability of strict_min and strict_max options on expect_column_values_to_be_between
* Fix an issue where expectation suite evaluation_parameters could be overriden by values during validate operation


v0.7.10
-----------------
* Fix an issue in generated documentation where the Home button failed to return to the index
* Add S3 Generator to module docs and improve module docs formatting
* Add support for views to QueryBatchKwargsGenerator
* Add success/failure icons to index page
* Return to uniform histogram creation during profiling to avoid large partitions for internal performance reasons


v0.7.9
-----------------
* Add an S3 generator, which will introspect a configured bucket and generate batch_kwargs from identified objects
* Add support to PandasDatasource and SparkDFDatasource for reading directly from S3
* Enhance the Site Index page in documentation so that validation results are sorted and display the newest items first
  when using the default run-id scheme
* Add a new utility method, `build_continuous_partition_object` which will build partition objects using the dataset
  API and so supports any GE backend.
* Fix an issue where columns with spaces in their names caused failures in some SqlAlchemyDataset and SparkDFDataset
  expectations
* Fix an issue where generated queries including null checks failed on MSSQL (#695)
* Fix an issue where evaluation parameters passed in as a set instead of a list could cause JSON serialization problems
  for the result object (#699)


v0.7.8
-----------------
* BREAKING: slack webhook URL now must be in the profiles.yml file (treat as a secret)
* Profiler improvements:
  - Display candidate profiling data assets in alphabetical order
  - Add columns to the expectation_suite meta during profiling to support human-readable description information
* Improve handling of optional dependencies during CLI init
* Improve documentation for create_expectations notebook
* Fix several anachronistic documentation and docstring phrases (#659, #660, #668, #681; #thanks @StevenMMortimer)
* Fix data docs rendering issues:
  - documentation rendering failure from unrecognized profiled column type (#679; thanks @dinedal))
  - PY2 failure on encountering unicode (#676)


0.7.7
-----------------
* Standardize the way that plugin module loading works. DataContext will begin to use the new-style class and plugin
  identification moving forward; yml configs should specify class_name and module_name (with module_name optional for
  GE types). For now, it is possible to use the "type" parameter in configuration (as before).
* Add support for custom data_asset_type to all datasources
* Add support for strict_min and strict_max to inequality-based expectations to allow strict inequality checks
  (thanks @RoyalTS!)
* Add support for reader_method = "delta" to SparkDFDatasource
* Fix databricks generator (thanks @sspitz3!)
* Improve performance of DataContext loading by moving optional import
* Fix several memory and performance issues in SparkDFDataset.
  - Use only distinct value count instead of bringing values to driver
  - Migrate away from UDF for set membership, nullity, and regex expectations
* Fix several UI issues in the data_documentation
  - Move prescriptive dataset expectations to Overview section
  - Fix broken link on Home breadcrumb
  - Scroll follows navigation properly
  - Improved flow for long items in value_set
  - Improved testing for ValidationRenderer
  - Clarify dependencies introduced in documentation sites
  - Improve testing and documentation for site_builder, including run_id filter
  - Fix missing header in Index page and cut-off tooltip
  - Add run_id to path for validation files


0.7.6
-----------------
* New Validation Renderer! Supports turning validation results into HTML and displays differences between the expected
  and the observed attributes of a dataset.
* Data Documentation sites are now fully configurable; a data context can be configured to generate multiple
  sites built with different GE objects to support a variety of data documentation use cases. See data documentation
  guide for more detail.
* CLI now has a new top-level command, `build-documentation` that can support rendering documentation for specified
  sites and even named data assets in a specific site.
* Introduced DotDict and LooselyTypedDotDict classes that allow to enforce typing of dictionaries.
* Bug fixes: improved internal logic of rendering data documentation, slack notification, and CLI profile command when
  datasource argument was not provided.

0.7.5
-----------------
* Fix missing requirement for pypandoc brought in from markdown support for notes rendering.

0.7.4
-----------------
* Fix numerous rendering bugs and formatting issues for rendering documentation.
* Add support for pandas extension dtypes in pandas backend of expect_column_values_to_be_of_type and
  expect_column_values_to_be_in_type_list and fix bug affecting some dtype-based checks.
* Add datetime and boolean column-type detection in BasicDatasetProfiler.
* Improve BasicDatasetProfiler performance by disabling interactive evaluation when output of expectation is not
  immediately used for determining next expectations in profile.
* Add support for rendering expectation_suite and expectation_level notes from meta in docs.
* Fix minor formatting issue in readthedocs documentation.

0.7.3
-----------------
* BREAKING: Harmonize expect_column_values_to_be_of_type and expect_column_values_to_be_in_type_list semantics in
  Pandas with other backends, including support for None type and type_list parameters to support profiling.
  *These type expectations now rely exclusively on native python or numpy type names.*
* Add configurable support for Custom DataAsset modules to DataContext
* Improve support for setting and inheriting custom data_asset_type names
* Add tooltips with expectations backing data elements to rendered documentation
* Allow better selective disabling of tests (thanks @RoyalITS)
* Fix documentation build errors causing missing code blocks on readthedocs
* Update the parameter naming system in DataContext to reflect data_asset_name *and* expectation_suite_name
* Change scary warning about discarding expectations to be clearer, less scary, and only in log
* Improve profiler support for boolean types, value_counts, and type detection
* Allow user to specify data_assets to profile via CLI
* Support CLI rendering of expectation_suite and EVR-based documentation

0.7.2
-----------------
* Improved error detection and handling in CLI "add datasource" feature
* Fixes in rendering of profiling results (descriptive renderer of validation results)
* Query Generator of SQLAlchemy datasource adds tables in non-default schemas to the data asset namespace
* Added convenience methods to display HTML renderers of sections in Jupyter notebooks
* Implemented prescriptive rendering of expectations for most expectation types

0.7.1
------------

* Added documentation/tutorials/videos for onboarding and new profiling and documentation features
* Added prescriptive documentation built from expectation suites
* Improved index, layout, and navigation of data context HTML documentation site
* Bug fix: non-Python files were not included in the package
* Improved the rendering logic to gracefully deal with failed expectations
* Improved the basic dataset profiler to be more resilient
* Implement expect_column_values_to_be_of_type, expect_column_values_to_be_in_type_list for SparkDFDataset
* Updated CLI with a new documentation command and improved profile and render commands
* Expectation suites and validation results within a data context are saved in a more readable form (with indentation)
* Improved compatibility between SparkDatasource and InMemoryGenerator
* Optimization for Pandas column type checking
* Optimization for Spark duplicate value expectation (thanks @orenovadia!)
* Default run_id format no longer includes ":" and specifies UTC time
* Other internal improvements and bug fixes


0.7.0
------------

Version 0.7 of Great Expectations is HUGE. It introduces several major new features
and a large number of improvements, including breaking API changes.

The core vocabulary of expectations remains consistent. Upgrading to
the new version of GE will primarily require changes to code that
uses data contexts; existing expectation suites will require only changes
to top-level names.

 * Major update of Data Contexts. Data Contexts now offer significantly \
   more support for building and maintaining expectation suites and \
   interacting with existing pipeline systems, including providing a namespace for objects.\
   They can handle integrating, registering, and storing validation results, and
   provide a namespace for data assets, making **batches** first-class citizens in GE.
   Read more: :ref:`data_context` or :py:mod:`great_expectations.data_context`

 * Major refactor of autoinspect. Autoinspect is now built around a module
   called "profile" which provides a class-based structure for building
   expectation suites. There is no longer a default  "autoinspect_func" --
   calling autoinspect requires explicitly passing the desired profiler. See :ref:`profiling`

 * New "Compile to Docs" feature produces beautiful documentation from expectations and expectation
   validation reports, helping keep teams on the same page.

 * Name clarifications: we've stopped using the overloaded terms "expectations
   config" and "config" and instead use "expectation suite" to refer to a
   collection (or suite!) of expectations that can be used for validating a
   data asset.

   - Expectation Suites include several top level keys that are useful \
     for organizing content in a data context: data_asset_name, \
     expectation_suite_name, and data_asset_type. When a data_asset is \
     validated, those keys will be placed in the `meta` key of the \
     validation result.

 * Major enhancement to the CLI tool including `init`, `render` and more flexibility with `validate`

 * Added helper notebooks to make it easy to get started. Each notebook acts as a combination of \
   tutorial and code scaffolding, to help you quickly learn best practices by applying them to \
   your own data.

 * Relaxed constraints on expectation parameter values, making it possible to declare many column
   aggregate expectations in a way that is always "vacuously" true, such as
   ``expect_column_values_to_be_between`` ``None`` and ``None``. This makes it possible to progressively
   tighten expectations while using them as the basis for profiling results and documentation.

  * Enabled caching on dataset objects by default.

 * Bugfixes and improvements:

   * New expectations:

     * expect_column_quantile_values_to_be_between
     * expect_column_distinct_values_to_be_in_set

   * Added support for ``head`` method on all current backends, returning a PandasDataset
   * More implemented expectations for SparkDF Dataset with optimizations

     * expect_column_values_to_be_between
     * expect_column_median_to_be_between
     * expect_column_value_lengths_to_be_between

   * Optimized histogram fetching for SqlalchemyDataset and SparkDFDataset
   * Added cross-platform internal partition method, paving path for improved profiling
   * Fixed bug with outputstrftime not being honored in PandasDataset
   * Fixed series naming for column value counts
   * Standardized naming for expect_column_values_to_be_of_type
   * Standardized and made explicit use of sample normalization in stdev calculation
   * Added from_dataset helper
   * Internal testing improvements
   * Documentation reorganization and improvements
   * Introduce custom exceptions for more detailed error logs

0.6.1
------------
* Re-add testing (and support) for py2
* NOTE: Support for SqlAlchemyDataset and SparkDFDataset is enabled via optional install \
  (e.g. ``pip install great_expectations[sqlalchemy]`` or ``pip install great_expectations[spark]``)

0.6.0
------------
* Add support for SparkDFDataset and caching (HUGE work from @cselig)
* Migrate distributional expectations to new testing framework
* Add support for two new expectations: expect_column_distinct_values_to_contain_set
  and expect_column_distinct_values_to_equal_set (thanks @RoyalTS)
* FUTURE BREAKING CHANGE: The new cache mechanism for Datasets, \
  when enabled, causes GE to assume that dataset does not change between evaluation of individual expectations. \
  We anticipate this will become the future default behavior.
* BREAKING CHANGE: Drop official support pandas < 0.22

0.5.1
---------------
* **Fix** issue where no result_format available for expect_column_values_to_be_null caused error
* Use vectorized computation in pandas (#443, #445; thanks @RoyalTS)


0.5.0
----------------
* Restructured class hierarchy to have a more generic DataAsset parent that maintains expectation logic separate \
  from the tabular organization of Dataset expectations
* Added new FileDataAsset and associated expectations (#416 thanks @anhollis)
* Added support for date/datetime type columns in some SQLAlchemy expectations (#413)
* Added support for a multicolumn expectation, expect multicolumn values to be unique (#408)
* **Optimization**: You can now disable `partial_unexpected_counts` by setting the `partial_unexpected_count` value to \
  0 in the result_format argument, and we do not compute it when it would not be returned. (#431, thanks @eugmandel)
* **Fix**: Correct error in unexpected_percent computations for sqlalchemy when unexpected values exceed limit (#424)
* **Fix**: Pass meta object to expectation result (#415, thanks @jseeman)
* Add support for multicolumn expectations, with `expect_multicolumn_values_to_be_unique` as an example (#406)
* Add dataset class to from_pandas to simplify using custom datasets (#404, thanks @jtilly)
* Add schema support for sqlalchemy data context (#410, thanks @rahulj51)
* Minor documentation, warning, and testing improvements (thanks @zdog).


0.4.5
----------------
* Add a new autoinspect API and remove default expectations.
* Improve details for expect_table_columns_to_match_ordered_list (#379, thanks @rlshuhart)
* Linting fixes (thanks @elsander)
* Add support for dataset_class in from_pandas (thanks @jtilly)
* Improve redshift compatibility by correcting faulty isnull operator (thanks @avanderm)
* Adjust partitions to use tail_weight to improve JSON compatibility and
  support special cases of KL Divergence (thanks @anhollis)
* Enable custom_sql datasets for databases with multiple schemas, by
  adding a fallback for column reflection (#387, thanks @elsander)
* Remove `IF NOT EXISTS` check for custom sql temporary tables, for
  Redshift compatibility (#372, thanks @elsander)
* Allow users to pass args/kwargs for engine creation in
  SqlAlchemyDataContext (#369, thanks @elsander)
* Add support for custom schema in SqlAlchemyDataset (#370, thanks @elsander)
* Use getfullargspec to avoid deprecation warnings.
* Add expect_column_values_to_be_unique to SqlAlchemyDataset
* **Fix** map expectations for categorical columns (thanks @eugmandel)
* Improve internal testing suite (thanks @anhollis and @ccnobbli)
* Consistently use value_set instead of mixing value_set and values_set (thanks @njsmith8)

0.4.4
----------------
* Improve CLI help and set CLI return value to the number of unmet expectations
* Add error handling for empty columns to SqlAlchemyDataset, and associated tests
* **Fix** broken support for older pandas versions (#346)
* **Fix** pandas deepcopy issue (#342)

0.4.3
-------
* Improve type lists in expect_column_type_to_be[_in_list] (thanks @smontanaro and @ccnobbli)
* Update cli to use entry_points for conda compatibility, and add version option to cli
* Remove extraneous development dependency to airflow
* Address SQlAlchemy warnings in median computation
* Improve glossary in documentation
* Add 'statistics' section to validation report with overall validation results (thanks @sotte)
* Add support for parameterized expectations
* Improve support for custom expectations with better error messages (thanks @syk0saje)
* Implement expect_column_value_lenghts_to_[be_between|equal] for SQAlchemy (thanks @ccnobbli)
* **Fix** PandasDataset subclasses to inherit child class

0.4.2
-------
* **Fix** bugs in expect_column_values_to_[not]_be_null: computing unexpected value percentages and handling all-null (thanks @ccnobbli)
* Support mysql use of Decimal type (thanks @bouke-nederstigt)
* Add new expectation expect_column_values_to_not_match_regex_list.

  * Change behavior of expect_column_values_to_match_regex_list to use python re.findall in PandasDataset, relaxing \
    matching of individuals expressions to allow matches anywhere in the string.

* **Fix** documentation errors and other small errors (thanks @roblim, @ccnobbli)

0.4.1
-------
* Correct inclusion of new data_context module in source distribution

0.4.0
-------
* Initial implementation of data context API and SqlAlchemyDataset including implementations of the following \
  expectations:

  * expect_column_to_exist
  * expect_table_row_count_to_be
  * expect_table_row_count_to_be_between
  * expect_column_values_to_not_be_null
  * expect_column_values_to_be_null
  * expect_column_values_to_be_in_set
  * expect_column_values_to_be_between
  * expect_column_mean_to_be
  * expect_column_min_to_be
  * expect_column_max_to_be
  * expect_column_sum_to_be
  * expect_column_unique_value_count_to_be_between
  * expect_column_proportion_of_unique_values_to_be_between

* Major refactor of output_format to new result_format parameter. See docs for full details:

  * exception_list and related uses of the term exception have been renamed to unexpected
  * Output formats are explicitly hierarchical now, with BOOLEAN_ONLY < BASIC < SUMMARY < COMPLETE. \
    All *column_aggregate_expectation* expectations now return element count and related information included at the \
    BASIC level or higher.

* New expectation available for parameterized distributions--\
  expect_column_parameterized_distribution_ks_test_p_value_to_be_greater_than (what a name! :) -- (thanks @ccnobbli)
* ge.from_pandas() utility (thanks @schrockn)
* Pandas operations on a PandasDataset now return another PandasDataset (thanks @dlwhite5)
* expect_column_to_exist now takes a column_index parameter to specify column order (thanks @louispotok)
* Top-level validate option (ge.validate())
* ge.read_json() helper (thanks @rjurney)
* Behind-the-scenes improvements to testing framework to ensure parity across data contexts.
* Documentation improvements, bug-fixes, and internal api improvements

0.3.2
-------
* Include requirements file in source dist to support conda

0.3.1
--------
* **Fix** infinite recursion error when building custom expectations
* Catch dateutil parsing overflow errors

0.2
-----
* Distributional expectations and associated helpers are improved and renamed to be more clear regarding the tests they apply
* Expectation decorators have been refactored significantly to streamline implementing expectations and support custom expectations
* API and examples for custom expectations are available
* New output formats are available for all expectations
* Significant improvements to test suite and compatibility

*Last updated*: |lastupdate|<|MERGE_RESOLUTION|>--- conflicted
+++ resolved
@@ -6,18 +6,12 @@
 * New features on `ExpecatationSuite`
     - `.add_citation()`
     - `get_citations()`
-<<<<<<< HEAD
 * `SampleExpectationsDatasetProfiler` now leaves a citation containing the original batch kwargs
 * `great_expectations suite edit` now uses batch_kwargs from citations if they exist
 * Bugfix :: suite edit notebooks no longer blow away the existing suite while loading a batch of data
 * More robust and tested logic in `suite edit`
-=======
-- `SampleExpectationsDatasetProfiler` now leaves a citation containing the original batch kwargs
-- `great_expectations suite edit` now uses batch_kwargs from citations if they exist
-- Bugfix :: suite edit notebooks no longer blow away the existing suite while loading a batch of data
-- More robust and tested logic in `suite edit`
-- DataDocs: bugfixes and improvements for smaller viewports
->>>>>>> dd75ad70
+* DataDocs: bugfixes and improvements for smaller viewports
+
 
 0.9.2
 -----------------
