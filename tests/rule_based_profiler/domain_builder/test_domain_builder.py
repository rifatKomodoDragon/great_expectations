from typing import List

import pandas as pd
import pytest
from ruamel.yaml import YAML

import great_expectations.exceptions as ge_exceptions
from great_expectations import DataContext
from great_expectations.execution_engine.execution_engine import MetricDomainTypes
from great_expectations.rule_based_profiler.domain_builder import (
    ColumnDomainBuilder,
    ColumnPairDomainBuilder,
    DomainBuilder,
    MultiColumnDomainBuilder,
    TableDomainBuilder,
)
from great_expectations.rule_based_profiler.types import (
    INFERRED_SEMANTIC_TYPE_KEY,
    Domain,
    ParameterContainer,
    SemanticDomainTypes,
    build_parameter_container_for_variables,
)

yaml = YAML(typ="safe")


# noinspection PyPep8Naming
def test_table_domain_builder(
    alice_columnar_table_single_batch_context,
    table_Users_domain,
):
    data_context: DataContext = alice_columnar_table_single_batch_context

    domain_builder: DomainBuilder = TableDomainBuilder(data_context=data_context)
<<<<<<< HEAD
    domains: List[Domain] = domain_builder.get_domains()
=======
    domains: List[Domain] = domain_builder.get_domains(rule_name="my_rule")
>>>>>>> 78802639

    assert len(domains) == 1
    assert domains == [
        {
            "rule_name": "my_rule",
            "domain_type": MetricDomainTypes.TABLE.value,
        }
    ]

    domain: Domain = domains[0]
    # Assert Domain object equivalence.
    assert domain == table_Users_domain

    # Also test that the dot notation is supported properly throughout the dictionary fields of the Domain object.
    assert domain.domain_type.value == "table"
    assert domain.kwargs is None


def test_builder_executed_with_runtime_batch_request_does_not_raise_error(
    data_context_with_datasource_pandas_engine,
    alice_columnar_table_single_batch,
):
    data_context: DataContext = data_context_with_datasource_pandas_engine

    profiler_config: str = alice_columnar_table_single_batch["profiler_config"]

    full_profiler_config_dict: dict = yaml.load(profiler_config)

    variables_configs: dict = full_profiler_config_dict.get("variables")
    if variables_configs is None:
        variables_configs = {}

    variables: ParameterContainer = build_parameter_container_for_variables(
        variables_configs=variables_configs
    )

    df: pd.DataFrame = pd.DataFrame(
        {
            "a": [
                "2021-01-01",
                "2021-01-31",
                "2021-02-28",
                "2021-03-20",
                "2021-02-21",
                "2021-05-01",
                "2021-06-18",
            ]
        }
    )

    batch_request: dict = {
        "datasource_name": "my_datasource",
        "data_connector_name": "default_runtime_data_connector_name",
        "data_asset_name": "my_data_asset",
        "runtime_parameters": {
            "batch_data": df,
        },
        "batch_identifiers": {
            "default_identifier_name": "my_identifier",
        },
    }

    domain_builder: DomainBuilder = ColumnDomainBuilder(
        data_context=data_context,
    )
    domains: List[Domain] = domain_builder.get_domains(
        rule_name="my_rule",
        variables=variables,
        batch_request=batch_request,
    )

    assert len(domains) == 1
    assert domains == [
        {
            "rule_name": "my_rule",
            "domain_type": MetricDomainTypes.COLUMN.value,
            "domain_kwargs": {
                "column": "a",
            },
            "details": {
                INFERRED_SEMANTIC_TYPE_KEY: {
                    "a": SemanticDomainTypes.TEXT.value,
                },
            },
        },
    ]


def test_column_domain_builder(
    alice_columnar_table_single_batch_context,
    alice_columnar_table_single_batch,
):
    data_context: DataContext = alice_columnar_table_single_batch_context

    profiler_config: str = alice_columnar_table_single_batch["profiler_config"]

    full_profiler_config_dict: dict = yaml.load(profiler_config)

    variables_configs: dict = full_profiler_config_dict.get("variables")
    if variables_configs is None:
        variables_configs = {}

    variables: ParameterContainer = build_parameter_container_for_variables(
        variables_configs=variables_configs
    )

    batch_request: dict = {
        "datasource_name": "alice_columnar_table_single_batch_datasource",
        "data_connector_name": "alice_columnar_table_single_batch_data_connector",
        "data_asset_name": "alice_columnar_table_single_batch_data_asset",
    }

    domain_builder: DomainBuilder = ColumnDomainBuilder(data_context=data_context)
    domains: List[Domain] = domain_builder.get_domains(
<<<<<<< HEAD
        variables=variables, batch_request=batch_request
=======
        rule_name="my_rule", variables=variables, batch_request=batch_request
>>>>>>> 78802639
    )

    assert len(domains) == 7
    assert domains == [
        {
            "rule_name": "my_rule",
            "domain_type": MetricDomainTypes.COLUMN.value,
            "domain_kwargs": {
                "column": "id",
            },
            "details": {
                INFERRED_SEMANTIC_TYPE_KEY: {
                    "id": SemanticDomainTypes.TEXT.value,
                },
            },
        },
        {
            "rule_name": "my_rule",
            "domain_type": MetricDomainTypes.COLUMN.value,
            "domain_kwargs": {
                "column": "event_type",
            },
            "details": {
                INFERRED_SEMANTIC_TYPE_KEY: {
                    "event_type": SemanticDomainTypes.NUMERIC.value,
                },
            },
        },
        {
            "rule_name": "my_rule",
            "domain_type": MetricDomainTypes.COLUMN.value,
            "domain_kwargs": {
                "column": "user_id",
            },
            "details": {
                INFERRED_SEMANTIC_TYPE_KEY: {
                    "user_id": SemanticDomainTypes.NUMERIC.value,
                },
            },
        },
        {
            "rule_name": "my_rule",
            "domain_type": MetricDomainTypes.COLUMN.value,
            "domain_kwargs": {
                "column": "event_ts",
            },
            "details": {
                INFERRED_SEMANTIC_TYPE_KEY: {
                    "event_ts": SemanticDomainTypes.TEXT.value,
                },
            },
        },
        {
            "rule_name": "my_rule",
            "domain_type": MetricDomainTypes.COLUMN.value,
            "domain_kwargs": {
                "column": "server_ts",
            },
            "details": {
                INFERRED_SEMANTIC_TYPE_KEY: {
                    "server_ts": SemanticDomainTypes.TEXT.value,
                },
            },
        },
        {
            "rule_name": "my_rule",
            "domain_type": MetricDomainTypes.COLUMN.value,
            "domain_kwargs": {
                "column": "device_ts",
            },
            "details": {
                INFERRED_SEMANTIC_TYPE_KEY: {
                    "device_ts": SemanticDomainTypes.TEXT.value,
                },
            },
        },
        {
            "rule_name": "my_rule",
            "domain_type": MetricDomainTypes.COLUMN.value,
            "domain_kwargs": {
                "column": "user_agent",
            },
            "details": {
                INFERRED_SEMANTIC_TYPE_KEY: {
                    "user_agent": SemanticDomainTypes.TEXT.value,
                },
            },
        },
    ]


def test_column_domain_builder_with_simple_semantic_type_included(
    alice_columnar_table_single_batch_context,
    alice_columnar_table_single_batch,
):
    data_context: DataContext = alice_columnar_table_single_batch_context

    profiler_config: str = alice_columnar_table_single_batch["profiler_config"]

    full_profiler_config_dict: dict = yaml.load(profiler_config)

    variables_configs: dict = full_profiler_config_dict.get("variables")
    if variables_configs is None:
        variables_configs = {}

    variables: ParameterContainer = build_parameter_container_for_variables(
        variables_configs=variables_configs
    )

    batch_request: dict = {
        "datasource_name": "alice_columnar_table_single_batch_datasource",
        "data_connector_name": "alice_columnar_table_single_batch_data_connector",
        "data_asset_name": "alice_columnar_table_single_batch_data_asset",
    }

    domain_builder: DomainBuilder = ColumnDomainBuilder(
        include_semantic_types=[
            "numeric",
        ],
        data_context=data_context,
    )
    domains: List[Domain] = domain_builder.get_domains(
<<<<<<< HEAD
        variables=variables, batch_request=batch_request
=======
        rule_name="my_rule", variables=variables, batch_request=batch_request
>>>>>>> 78802639
    )

    assert len(domains) == 2
    # Assert Domain object equivalence.
    assert domains == [
        {
            "rule_name": "my_rule",
            "domain_type": "column",
            "domain_kwargs": {
                "column": "event_type",
            },
            "details": {
                INFERRED_SEMANTIC_TYPE_KEY: {
                    "event_type": SemanticDomainTypes.NUMERIC.value,
                },
            },
        },
        {
            "rule_name": "my_rule",
            "domain_type": "column",
            "domain_kwargs": {
                "column": "user_id",
            },
            "details": {
                INFERRED_SEMANTIC_TYPE_KEY: {
                    "user_id": SemanticDomainTypes.NUMERIC.value,
                },
            },
        },
    ]


def test_column_pair_domain_builder_wrong_column_names(
    alice_columnar_table_single_batch_context,
    alice_columnar_table_single_batch,
):
    data_context: DataContext = alice_columnar_table_single_batch_context

    profiler_config: str = alice_columnar_table_single_batch["profiler_config"]

    full_profiler_config_dict: dict = yaml.load(profiler_config)

    variables_configs: dict = full_profiler_config_dict.get("variables")
    if variables_configs is None:
        variables_configs = {}

    variables: ParameterContainer = build_parameter_container_for_variables(
        variables_configs=variables_configs
    )

    batch_request: dict = {
        "datasource_name": "alice_columnar_table_single_batch_datasource",
        "data_connector_name": "alice_columnar_table_single_batch_data_connector",
        "data_asset_name": "alice_columnar_table_single_batch_data_asset",
    }

    domain_builder: DomainBuilder = ColumnPairDomainBuilder(
        include_column_names=[
            "user_id",
            "event_type",
            "user_agent",
        ],
        data_context=data_context,
    )

    with pytest.raises(ge_exceptions.ProfilerExecutionError) as excinfo:
        # noinspection PyArgumentList
        domains: List[Domain] = domain_builder.get_domains(
<<<<<<< HEAD
            variables=variables, batch_request=batch_request
=======
            rule_name="my_rule", variables=variables, batch_request=batch_request
>>>>>>> 78802639
        )

    assert (
        'Error: Columns specified for ColumnPairDomainBuilder in sorted order must correspond to "column_A" and "column_B" (in this exact order).'
        in str(excinfo.value)
    )


def test_column_pair_domain_builder_correct_sorted_column_names(
    alice_columnar_table_single_batch_context,
    alice_columnar_table_single_batch,
):
    data_context: DataContext = alice_columnar_table_single_batch_context

    profiler_config: str = alice_columnar_table_single_batch["profiler_config"]

    full_profiler_config_dict: dict = yaml.load(profiler_config)

    variables_configs: dict = full_profiler_config_dict.get("variables")
    if variables_configs is None:
        variables_configs = {}

    variables: ParameterContainer = build_parameter_container_for_variables(
        variables_configs=variables_configs
    )

    batch_request: dict = {
        "datasource_name": "alice_columnar_table_single_batch_datasource",
        "data_connector_name": "alice_columnar_table_single_batch_data_connector",
        "data_asset_name": "alice_columnar_table_single_batch_data_asset",
    }

    domain_builder: DomainBuilder = ColumnPairDomainBuilder(
        include_column_names=[
            "user_id",
            "event_type",
        ],
        data_context=data_context,
    )
    domains: List[Domain] = domain_builder.get_domains(
<<<<<<< HEAD
        variables=variables, batch_request=batch_request
=======
        rule_name="my_rule", variables=variables, batch_request=batch_request
>>>>>>> 78802639
    )

    assert len(domains) == 1
    # Assert Domain object equivalence.
    assert domains == [
        {
            "rule_name": "my_rule",
            "domain_type": "column_pair",
            "domain_kwargs": {
                "column_A": "event_type",
                "column_B": "user_id",
            },
            "details": {
                INFERRED_SEMANTIC_TYPE_KEY: {
                    "event_type": SemanticDomainTypes.NUMERIC.value,
                    "user_id": SemanticDomainTypes.NUMERIC.value,
                },
            },
        }
    ]

    domain: Domain = domains[0]

    # Also test that the dot notation is supported properly throughout the dictionary fields of the Domain object.
    assert domain.domain_type.value == "column_pair"
    assert domain.domain_kwargs.column_A == "event_type"
    assert domain.domain_kwargs.column_B == "user_id"


def test_multi_column_domain_builder_wrong_column_list(
    alice_columnar_table_single_batch_context,
    alice_columnar_table_single_batch,
):
    data_context: DataContext = alice_columnar_table_single_batch_context

    profiler_config: str = alice_columnar_table_single_batch["profiler_config"]

    full_profiler_config_dict: dict = yaml.load(profiler_config)

    variables_configs: dict = full_profiler_config_dict.get("variables")
    if variables_configs is None:
        variables_configs = {}

    variables: ParameterContainer = build_parameter_container_for_variables(
        variables_configs=variables_configs
    )

    batch_request: dict = {
        "datasource_name": "alice_columnar_table_single_batch_datasource",
        "data_connector_name": "alice_columnar_table_single_batch_data_connector",
        "data_asset_name": "alice_columnar_table_single_batch_data_asset",
    }

    domain_builder: DomainBuilder = MultiColumnDomainBuilder(
        include_column_names=None,
        data_context=data_context,
    )

    with pytest.raises(ge_exceptions.ProfilerExecutionError) as excinfo:
        # noinspection PyArgumentList
        domains: List[Domain] = domain_builder.get_domains(
<<<<<<< HEAD
            variables=variables, batch_request=batch_request
=======
            rule_name="my_rule", variables=variables, batch_request=batch_request
>>>>>>> 78802639
        )

    assert 'Error: "column_list" in MultiColumnDomainBuilder must not be empty.' in str(
        excinfo.value
    )

    with pytest.raises(ge_exceptions.ProfilerExecutionError) as excinfo:
        # noinspection PyArgumentList
        domains: List[Domain] = domain_builder.get_domains(
<<<<<<< HEAD
            variables=variables, batch_request=batch_request
=======
            rule_name="my_rule", variables=variables, batch_request=batch_request
>>>>>>> 78802639
        )

    assert 'Error: "column_list" in MultiColumnDomainBuilder must not be empty.' in str(
        excinfo.value
    )


def test_multi_column_domain_builder_correct_column_list(
    alice_columnar_table_single_batch_context,
    alice_columnar_table_single_batch,
):
    data_context: DataContext = alice_columnar_table_single_batch_context

    profiler_config: str = alice_columnar_table_single_batch["profiler_config"]

    full_profiler_config_dict: dict = yaml.load(profiler_config)

    variables_configs: dict = full_profiler_config_dict.get("variables")
    if variables_configs is None:
        variables_configs = {}

    variables: ParameterContainer = build_parameter_container_for_variables(
        variables_configs=variables_configs
    )

    batch_request: dict = {
        "datasource_name": "alice_columnar_table_single_batch_datasource",
        "data_connector_name": "alice_columnar_table_single_batch_data_connector",
        "data_asset_name": "alice_columnar_table_single_batch_data_asset",
    }

    domain_builder: DomainBuilder = MultiColumnDomainBuilder(
        include_column_names=[
            "event_type",
            "user_id",
            "user_agent",
        ],
        data_context=data_context,
    )
    domains: List[Domain] = domain_builder.get_domains(
<<<<<<< HEAD
        variables=variables, batch_request=batch_request
=======
        rule_name="my_rule", variables=variables, batch_request=batch_request
>>>>>>> 78802639
    )

    assert len(domains) == 1
    # Assert Domain object equivalence.
    assert domains == [
        {
            "rule_name": "my_rule",
            "domain_type": "multicolumn",
            "domain_kwargs": {
                "column_list": [
                    "event_type",
                    "user_id",
                    "user_agent",
                ],
            },
            "details": {
                INFERRED_SEMANTIC_TYPE_KEY: {
                    "event_type": SemanticDomainTypes.NUMERIC.value,
                    "user_id": SemanticDomainTypes.NUMERIC.value,
                    "user_agent": SemanticDomainTypes.TEXT.value,
                },
            },
        }
    ]

    domain: Domain = domains[0]

    # Also test that the dot notation is supported properly throughout the dictionary fields of the Domain object.
    assert domain.domain_type.value == "multicolumn"
    assert domain.domain_kwargs.column_list == [
        "event_type",
        "user_id",
        "user_agent",
    ]<|MERGE_RESOLUTION|>--- conflicted
+++ resolved
@@ -33,11 +33,7 @@
     data_context: DataContext = alice_columnar_table_single_batch_context
 
     domain_builder: DomainBuilder = TableDomainBuilder(data_context=data_context)
-<<<<<<< HEAD
-    domains: List[Domain] = domain_builder.get_domains()
-=======
     domains: List[Domain] = domain_builder.get_domains(rule_name="my_rule")
->>>>>>> 78802639
 
     assert len(domains) == 1
     assert domains == [
@@ -152,11 +148,7 @@
 
     domain_builder: DomainBuilder = ColumnDomainBuilder(data_context=data_context)
     domains: List[Domain] = domain_builder.get_domains(
-<<<<<<< HEAD
-        variables=variables, batch_request=batch_request
-=======
         rule_name="my_rule", variables=variables, batch_request=batch_request
->>>>>>> 78802639
     )
 
     assert len(domains) == 7
@@ -279,11 +271,7 @@
         data_context=data_context,
     )
     domains: List[Domain] = domain_builder.get_domains(
-<<<<<<< HEAD
-        variables=variables, batch_request=batch_request
-=======
         rule_name="my_rule", variables=variables, batch_request=batch_request
->>>>>>> 78802639
     )
 
     assert len(domains) == 2
@@ -352,11 +340,7 @@
     with pytest.raises(ge_exceptions.ProfilerExecutionError) as excinfo:
         # noinspection PyArgumentList
         domains: List[Domain] = domain_builder.get_domains(
-<<<<<<< HEAD
-            variables=variables, batch_request=batch_request
-=======
             rule_name="my_rule", variables=variables, batch_request=batch_request
->>>>>>> 78802639
         )
 
     assert (
@@ -397,11 +381,7 @@
         data_context=data_context,
     )
     domains: List[Domain] = domain_builder.get_domains(
-<<<<<<< HEAD
-        variables=variables, batch_request=batch_request
-=======
         rule_name="my_rule", variables=variables, batch_request=batch_request
->>>>>>> 78802639
     )
 
     assert len(domains) == 1
@@ -463,11 +443,7 @@
     with pytest.raises(ge_exceptions.ProfilerExecutionError) as excinfo:
         # noinspection PyArgumentList
         domains: List[Domain] = domain_builder.get_domains(
-<<<<<<< HEAD
-            variables=variables, batch_request=batch_request
-=======
             rule_name="my_rule", variables=variables, batch_request=batch_request
->>>>>>> 78802639
         )
 
     assert 'Error: "column_list" in MultiColumnDomainBuilder must not be empty.' in str(
@@ -477,11 +453,7 @@
     with pytest.raises(ge_exceptions.ProfilerExecutionError) as excinfo:
         # noinspection PyArgumentList
         domains: List[Domain] = domain_builder.get_domains(
-<<<<<<< HEAD
-            variables=variables, batch_request=batch_request
-=======
             rule_name="my_rule", variables=variables, batch_request=batch_request
->>>>>>> 78802639
         )
 
     assert 'Error: "column_list" in MultiColumnDomainBuilder must not be empty.' in str(
@@ -522,11 +494,7 @@
         data_context=data_context,
     )
     domains: List[Domain] = domain_builder.get_domains(
-<<<<<<< HEAD
-        variables=variables, batch_request=batch_request
-=======
         rule_name="my_rule", variables=variables, batch_request=batch_request
->>>>>>> 78802639
     )
 
     assert len(domains) == 1
