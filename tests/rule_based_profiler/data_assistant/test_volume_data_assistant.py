--- conflicted
+++ resolved
@@ -42,13 +42,8 @@
 def quentin_expected_metrics_by_domain() -> Dict[Domain, Dict[str, Any]]:
     expected_metrics_by_domain: Dict[Domain, Dict[str, Any]] = {
         Domain(
-<<<<<<< HEAD
-            rule_name="default_expect_table_row_count_to_be_between_rule",
-            domain_type=MetricDomainTypes.TABLE,
-=======
             domain_type=MetricDomainTypes.TABLE,
             rule_name="default_expect_table_row_count_to_be_between_rule",
->>>>>>> 131fc4c2
         ): {
             "$parameter.table_row_count": {
                 "value": [
@@ -139,10 +134,6 @@
             },
         },
         Domain(
-<<<<<<< HEAD
-            rule_name="default_expect_column_unique_values_to_be_between_rule",
-=======
->>>>>>> 131fc4c2
             domain_type=MetricDomainTypes.COLUMN,
             domain_kwargs={
                 "column": "vendor_id",
@@ -152,10 +143,7 @@
                     "vendor_id": SemanticDomainTypes.NUMERIC,
                 },
             },
-<<<<<<< HEAD
-=======
             rule_name="default_expect_column_unique_values_to_be_between_rule",
->>>>>>> 131fc4c2
         ): {
             "$parameter.column_distinct_values.count": {
                 "value": [
@@ -246,10 +234,6 @@
             }
         },
         Domain(
-<<<<<<< HEAD
-            rule_name="default_expect_column_unique_values_to_be_between_rule",
-=======
->>>>>>> 131fc4c2
             domain_type=MetricDomainTypes.COLUMN,
             domain_kwargs={
                 "column": "pickup_datetime",
@@ -259,10 +243,7 @@
                     "pickup_datetime": SemanticDomainTypes.TEXT,
                 },
             },
-<<<<<<< HEAD
-=======
             rule_name="default_expect_column_unique_values_to_be_between_rule",
->>>>>>> 131fc4c2
         ): {
             "$parameter.column_distinct_values.count": {
                 "value": [
@@ -353,10 +334,6 @@
             }
         },
         Domain(
-<<<<<<< HEAD
-            rule_name="default_expect_column_unique_values_to_be_between_rule",
-=======
->>>>>>> 131fc4c2
             domain_type=MetricDomainTypes.COLUMN,
             domain_kwargs={
                 "column": "dropoff_datetime",
@@ -366,10 +343,7 @@
                     "dropoff_datetime": SemanticDomainTypes.TEXT,
                 },
             },
-<<<<<<< HEAD
-=======
             rule_name="default_expect_column_unique_values_to_be_between_rule",
->>>>>>> 131fc4c2
         ): {
             "$parameter.column_distinct_values.count": {
                 "value": [
@@ -460,10 +434,6 @@
             }
         },
         Domain(
-<<<<<<< HEAD
-            rule_name="default_expect_column_unique_values_to_be_between_rule",
-=======
->>>>>>> 131fc4c2
             domain_type=MetricDomainTypes.COLUMN,
             domain_kwargs={
                 "column": "passenger_count",
@@ -473,10 +443,7 @@
                     "passenger_count": SemanticDomainTypes.NUMERIC,
                 },
             },
-<<<<<<< HEAD
-=======
             rule_name="default_expect_column_unique_values_to_be_between_rule",
->>>>>>> 131fc4c2
         ): {
             "$parameter.column_distinct_values.count": {
                 "value": [
@@ -567,10 +534,6 @@
             }
         },
         Domain(
-<<<<<<< HEAD
-            rule_name="default_expect_column_unique_values_to_be_between_rule",
-=======
->>>>>>> 131fc4c2
             domain_type=MetricDomainTypes.COLUMN,
             domain_kwargs={
                 "column": "trip_distance",
@@ -580,10 +543,7 @@
                     "trip_distance": SemanticDomainTypes.NUMERIC,
                 },
             },
-<<<<<<< HEAD
-=======
             rule_name="default_expect_column_unique_values_to_be_between_rule",
->>>>>>> 131fc4c2
         ): {
             "$parameter.column_distinct_values.count": {
                 "value": [
@@ -674,10 +634,6 @@
             }
         },
         Domain(
-<<<<<<< HEAD
-            rule_name="default_expect_column_unique_values_to_be_between_rule",
-=======
->>>>>>> 131fc4c2
             domain_type=MetricDomainTypes.COLUMN,
             domain_kwargs={
                 "column": "rate_code_id",
@@ -687,10 +643,7 @@
                     "rate_code_id": SemanticDomainTypes.NUMERIC,
                 },
             },
-<<<<<<< HEAD
-=======
             rule_name="default_expect_column_unique_values_to_be_between_rule",
->>>>>>> 131fc4c2
         ): {
             "$parameter.column_distinct_values.count": {
                 "value": [
@@ -781,10 +734,6 @@
             }
         },
         Domain(
-<<<<<<< HEAD
-            rule_name="default_expect_column_unique_values_to_be_between_rule",
-=======
->>>>>>> 131fc4c2
             domain_type=MetricDomainTypes.COLUMN,
             domain_kwargs={
                 "column": "store_and_fwd_flag",
@@ -794,10 +743,7 @@
                     "store_and_fwd_flag": SemanticDomainTypes.TEXT,
                 },
             },
-<<<<<<< HEAD
-=======
             rule_name="default_expect_column_unique_values_to_be_between_rule",
->>>>>>> 131fc4c2
         ): {
             "$parameter.column_distinct_values.count": {
                 "value": [
@@ -888,10 +834,6 @@
             }
         },
         Domain(
-<<<<<<< HEAD
-            rule_name="default_expect_column_unique_values_to_be_between_rule",
-=======
->>>>>>> 131fc4c2
             domain_type=MetricDomainTypes.COLUMN,
             domain_kwargs={
                 "column": "pickup_location_id",
@@ -901,10 +843,7 @@
                     "pickup_location_id": SemanticDomainTypes.NUMERIC,
                 },
             },
-<<<<<<< HEAD
-=======
             rule_name="default_expect_column_unique_values_to_be_between_rule",
->>>>>>> 131fc4c2
         ): {
             "$parameter.column_distinct_values.count": {
                 "value": [
@@ -995,10 +934,6 @@
             }
         },
         Domain(
-<<<<<<< HEAD
-            rule_name="default_expect_column_unique_values_to_be_between_rule",
-=======
->>>>>>> 131fc4c2
             domain_type=MetricDomainTypes.COLUMN,
             domain_kwargs={
                 "column": "dropoff_location_id",
@@ -1008,10 +943,7 @@
                     "dropoff_location_id": SemanticDomainTypes.NUMERIC,
                 },
             },
-<<<<<<< HEAD
-=======
             rule_name="default_expect_column_unique_values_to_be_between_rule",
->>>>>>> 131fc4c2
         ): {
             "$parameter.column_distinct_values.count": {
                 "value": [
@@ -1102,10 +1034,6 @@
             }
         },
         Domain(
-<<<<<<< HEAD
-            rule_name="default_expect_column_unique_values_to_be_between_rule",
-=======
->>>>>>> 131fc4c2
             domain_type=MetricDomainTypes.COLUMN,
             domain_kwargs={
                 "column": "payment_type",
@@ -1115,10 +1043,7 @@
                     "payment_type": SemanticDomainTypes.NUMERIC,
                 },
             },
-<<<<<<< HEAD
-=======
             rule_name="default_expect_column_unique_values_to_be_between_rule",
->>>>>>> 131fc4c2
         ): {
             "$parameter.column_distinct_values.count": {
                 "value": [
@@ -1209,10 +1134,6 @@
             }
         },
         Domain(
-<<<<<<< HEAD
-            rule_name="default_expect_column_unique_values_to_be_between_rule",
-=======
->>>>>>> 131fc4c2
             domain_type=MetricDomainTypes.COLUMN,
             domain_kwargs={
                 "column": "fare_amount",
@@ -1222,10 +1143,7 @@
                     "fare_amount": SemanticDomainTypes.NUMERIC,
                 },
             },
-<<<<<<< HEAD
-=======
             rule_name="default_expect_column_unique_values_to_be_between_rule",
->>>>>>> 131fc4c2
         ): {
             "$parameter.column_distinct_values.count": {
                 "value": [
@@ -1316,10 +1234,6 @@
             }
         },
         Domain(
-<<<<<<< HEAD
-            rule_name="default_expect_column_unique_values_to_be_between_rule",
-=======
->>>>>>> 131fc4c2
             domain_type=MetricDomainTypes.COLUMN,
             domain_kwargs={
                 "column": "extra",
@@ -1329,10 +1243,7 @@
                     "extra": SemanticDomainTypes.NUMERIC,
                 },
             },
-<<<<<<< HEAD
-=======
             rule_name="default_expect_column_unique_values_to_be_between_rule",
->>>>>>> 131fc4c2
         ): {
             "$parameter.column_distinct_values.count": {
                 "value": [
@@ -1423,10 +1334,6 @@
             }
         },
         Domain(
-<<<<<<< HEAD
-            rule_name="default_expect_column_unique_values_to_be_between_rule",
-=======
->>>>>>> 131fc4c2
             domain_type=MetricDomainTypes.COLUMN,
             domain_kwargs={
                 "column": "mta_tax",
@@ -1436,10 +1343,7 @@
                     "mta_tax": SemanticDomainTypes.NUMERIC,
                 },
             },
-<<<<<<< HEAD
-=======
             rule_name="default_expect_column_unique_values_to_be_between_rule",
->>>>>>> 131fc4c2
         ): {
             "$parameter.column_distinct_values.count": {
                 "value": [
@@ -1530,10 +1434,6 @@
             }
         },
         Domain(
-<<<<<<< HEAD
-            rule_name="default_expect_column_unique_values_to_be_between_rule",
-=======
->>>>>>> 131fc4c2
             domain_type=MetricDomainTypes.COLUMN,
             domain_kwargs={
                 "column": "tip_amount",
@@ -1543,10 +1443,7 @@
                     "tip_amount": SemanticDomainTypes.NUMERIC,
                 },
             },
-<<<<<<< HEAD
-=======
             rule_name="default_expect_column_unique_values_to_be_between_rule",
->>>>>>> 131fc4c2
         ): {
             "$parameter.column_distinct_values.count": {
                 "value": [
@@ -1637,10 +1534,6 @@
             }
         },
         Domain(
-<<<<<<< HEAD
-            rule_name="default_expect_column_unique_values_to_be_between_rule",
-=======
->>>>>>> 131fc4c2
             domain_type=MetricDomainTypes.COLUMN,
             domain_kwargs={
                 "column": "tolls_amount",
@@ -1650,10 +1543,7 @@
                     "tolls_amount": SemanticDomainTypes.NUMERIC,
                 },
             },
-<<<<<<< HEAD
-=======
             rule_name="default_expect_column_unique_values_to_be_between_rule",
->>>>>>> 131fc4c2
         ): {
             "$parameter.column_distinct_values.count": {
                 "value": [
@@ -1744,10 +1634,6 @@
             }
         },
         Domain(
-<<<<<<< HEAD
-            rule_name="default_expect_column_unique_values_to_be_between_rule",
-=======
->>>>>>> 131fc4c2
             domain_type=MetricDomainTypes.COLUMN,
             domain_kwargs={
                 "column": "improvement_surcharge",
@@ -1757,10 +1643,7 @@
                     "improvement_surcharge": SemanticDomainTypes.NUMERIC,
                 },
             },
-<<<<<<< HEAD
-=======
             rule_name="default_expect_column_unique_values_to_be_between_rule",
->>>>>>> 131fc4c2
         ): {
             "$parameter.column_distinct_values.count": {
                 "value": [
@@ -1851,10 +1734,6 @@
             }
         },
         Domain(
-<<<<<<< HEAD
-            rule_name="default_expect_column_unique_values_to_be_between_rule",
-=======
->>>>>>> 131fc4c2
             domain_type=MetricDomainTypes.COLUMN,
             domain_kwargs={
                 "column": "total_amount",
@@ -1864,10 +1743,7 @@
                     "total_amount": SemanticDomainTypes.NUMERIC,
                 },
             },
-<<<<<<< HEAD
-=======
             rule_name="default_expect_column_unique_values_to_be_between_rule",
->>>>>>> 131fc4c2
         ): {
             "$parameter.column_distinct_values.count": {
                 "value": [
@@ -1958,10 +1834,6 @@
             }
         },
         Domain(
-<<<<<<< HEAD
-            rule_name="default_expect_column_unique_values_to_be_between_rule",
-=======
->>>>>>> 131fc4c2
             domain_type=MetricDomainTypes.COLUMN,
             domain_kwargs={
                 "column": "congestion_surcharge",
@@ -1971,10 +1843,7 @@
                     "congestion_surcharge": SemanticDomainTypes.NUMERIC,
                 },
             },
-<<<<<<< HEAD
-=======
             rule_name="default_expect_column_unique_values_to_be_between_rule",
->>>>>>> 131fc4c2
         ): {
             "$parameter.column_distinct_values.count": {
                 "value": [
